--- conflicted
+++ resolved
@@ -4,7 +4,7 @@
 
 [project]
 name = "keboola-mcp-server"
-version = "0.23.0"
+version = "0.24.0"
 description = "MCP server for interacting with Keboola Connection"
 readme = "README.md"
 requires-python = ">=3.10"
@@ -14,11 +14,7 @@
     "fastmcp ~= 2.2",
     "httpx ~= 0.28",
     "google-cloud-bigquery ~= 3.31",
-<<<<<<< HEAD
     "jsonschema~=4.23",
-    "ddtrace ~= 3.0",
-=======
->>>>>>> bb9c544a
 ]
 [project.optional-dependencies]
 codestyle = [
