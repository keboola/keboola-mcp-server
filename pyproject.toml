--- conflicted
+++ resolved
@@ -4,13 +4,7 @@
 
 [project]
 name = "keboola-mcp-server"
-<<<<<<< HEAD
-
 version = "0.15.0"
-
-=======
-version = "0.15.0"
->>>>>>> 494ec1fc
 description = "MCP server for interacting with Keboola Connection"
 readme = "README.md"
 requires-python = ">=3.10"
