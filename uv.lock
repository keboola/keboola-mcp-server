--- conflicted
+++ resolved
@@ -911,11 +911,7 @@
 
 [[package]]
 name = "keboola-mcp-server"
-<<<<<<< HEAD
-version = "0.26.0"
-=======
-version = "0.27.0"
->>>>>>> b946d530
+version = "0.28.0"
 source = { editable = "." }
 dependencies = [
     { name = "fastmcp" },
