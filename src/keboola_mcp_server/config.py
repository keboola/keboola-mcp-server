"""Configuration handling for the Keboola MCP server."""

import dataclasses
import logging
from dataclasses import dataclass
from typing import Mapping, Optional

logger = logging.getLogger(__name__)


@dataclass(frozen=True)
class Config:
    """Server configuration."""

    storage_token: Optional[str] = None
    storage_api_url: str = "https://connection.keboola.com"
<<<<<<< HEAD
    queue_api_url: str = "https://queue.keboola.com"
    log_level: str = "INFO"
    # Add Snowflake credentials
    snowflake_account: Optional[str] = None
    snowflake_user: Optional[str] = None
    snowflake_password: Optional[str] = None
    snowflake_warehouse: Optional[str] = None
    snowflake_database: Optional[str] = None
    snowflake_schema: Optional[str] = None
    snowflake_role: Optional[str] = None
=======
    workspace_user: Optional[str] = None
>>>>>>> 480654ee

    @classmethod
    def _read_options(cls, d: Mapping[str, str]) -> Mapping[str, str]:
        options: dict[str, str] = {}
        for f in dataclasses.fields(cls):
            if f.name in d:
                options[f.name] = d.get(f.name)
            elif (dict_name := f"KBC_{f.name.upper()}") in d:
                options[f.name] = d.get(dict_name)
        return options

    @classmethod
    def from_dict(cls, d: Mapping[str, str]) -> "Config":
        """
        Creates new `Config` instance with values read from the input mapping.
        The keys in the input mapping can either be the names of the fields in `Config` class
        or their uppercase variant prefixed with 'KBC_'.
        """
        return cls(**cls._read_options(d))

    def replace_by(self, d: Mapping[str, str]) -> "Config":
        """
        Creates new `Config` instance from the existing one by replacing the values from the input mapping.
        The keys in the input mapping can either be the names of the fields in `Config` class
        or their uppercase variant prefixed with 'KBC_'.
        """
        return dataclasses.replace(self, **self._read_options(d))

    def __repr__(self):
        params: list[str] = []
        for f in dataclasses.fields(self):
            value = getattr(self, f.name)
            if value:
                if "token" in f.name or "password" in f.name:
                    params.append(f"{f.name}='****'")
                else:
                    params.append(f"{f.name}='{value}'")
            else:
                params.append(f"{f.name}=None")
        return f'Config({", ".join(params)})'<|MERGE_RESOLUTION|>--- conflicted
+++ resolved
@@ -14,20 +14,7 @@
 
     storage_token: Optional[str] = None
     storage_api_url: str = "https://connection.keboola.com"
-<<<<<<< HEAD
-    queue_api_url: str = "https://queue.keboola.com"
-    log_level: str = "INFO"
-    # Add Snowflake credentials
-    snowflake_account: Optional[str] = None
-    snowflake_user: Optional[str] = None
-    snowflake_password: Optional[str] = None
-    snowflake_warehouse: Optional[str] = None
-    snowflake_database: Optional[str] = None
-    snowflake_schema: Optional[str] = None
-    snowflake_role: Optional[str] = None
-=======
     workspace_user: Optional[str] = None
->>>>>>> 480654ee
 
     @classmethod
     def _read_options(cls, d: Mapping[str, str]) -> Mapping[str, str]:
