--- conflicted
+++ resolved
@@ -326,14 +326,9 @@
 def validate_storage_configuration(
     storage: Optional[JsonDict],
     initial_message: Optional[str] = None,
-<<<<<<< HEAD
 ) -> JsonDict:
-    """Utility function to validate the storage configuration.
-=======
-) -> Optional[JsonDict]:
     """
     Validates the storage configuration and extracts the storage key contents.
->>>>>>> 669ac1e1
     :param storage: The storage configuration to validate received from the agent.
     :param initial_message: The initial message to include in the error message.
     :return: The contents of the 'storage' key from the validated configuration,
