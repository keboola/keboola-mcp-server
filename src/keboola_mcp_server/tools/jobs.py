import datetime
import logging
from typing import Annotated, Any, Literal, Optional, Union

from mcp.server.fastmcp import Context, FastMCP
from pydantic import AliasChoices, BaseModel, Field, field_validator

from keboola_mcp_server.client import KeboolaClient

LOG = logging.getLogger(__name__)


# Add jobs tools to MCP SERVER ##################################


def add_job_tools(mcp: FastMCP) -> None:
    """Add job tools to the MCP server."""
    jobs_tools = [
        retrieve_jobs,
        get_job_detail,
        start_job,
    ]
    for tool in jobs_tools:
        LOG.info(f'Adding tool {tool.__name__} to the MCP server.')
        mcp.add_tool(tool)

    LOG.info('Job tools initialized.')


# Job Base Models ########################################

JOB_STATUS = Literal[
    'waiting',
    'processing',
    'success',
    'error',
    'created',
]


class JobListItem(BaseModel):
    """Represents a summary of a job with minimal information, used in lists where detailed job data is not required."""

    id: str = Field(description='The ID of the job.')
    status: JOB_STATUS = Field(description='The status of the job.')
    component_id: Optional[str] = Field(
        description='The ID of the component that the job is running on.',
        validation_alias=AliasChoices('component', 'componentId', 'component_id', 'component-id'),
        serialization_alias='componentId',
        default=None,
    )
    config_id: Optional[str] = Field(
        description='The ID of the component configuration that the job is running on.',
        validation_alias=AliasChoices('config', 'configId', 'config_id', 'config-id'),
        serialization_alias='configId',
        default=None,
    )
    is_finished: bool = Field(
        description='Whether the job is finished.',
        validation_alias=AliasChoices('isFinished', 'is_finished', 'is-finished'),
        serialization_alias='isFinished',
        default=False,
    )
    created_time: Optional[datetime.datetime] = Field(
        description='The creation time of the job.',
        validation_alias=AliasChoices('createdTime', 'created_time', 'created-time'),
        serialization_alias='createdTime',
        default=None,
    )
    start_time: Optional[datetime.datetime] = Field(
        description='The start time of the job.',
        validation_alias=AliasChoices('startTime', 'start_time', 'start-time'),
        serialization_alias='startTime',
        default=None,
    )
    end_time: Optional[datetime.datetime] = Field(
        description='The end time of the job.',
        validation_alias=AliasChoices('endTime', 'end_time', 'end-time'),
        serialization_alias='endTime',
        default=None,
    )
    duration_seconds: Optional[float] = Field(
        description='The duration of the job in seconds.',
        validation_alias=AliasChoices('durationSeconds', 'duration_seconds', 'duration-seconds'),
        serialization_alias='durationSeconds',
        default=None,
    )


class JobDetail(JobListItem):
    """Represents a detailed job with all available information."""

    url: str = Field(description='The URL of the job.')
    table_id: Optional[str] = Field(
        description='The ID of the table that the job is running on.',
        validation_alias=AliasChoices('tableId', 'table_id', 'table-id'),
        serialization_alias='tableId',
        default=None,
    )
    config_data: Optional[list[Any]] = Field(
        description='The data of the configuration.',
        validation_alias=AliasChoices('configData', 'config_data', 'config-data'),
        serialization_alias='configData',
        default=None,
    )
    config_row_ids: Optional[list[str]] = Field(
        description='The row IDs of the configuration.',
        validation_alias=AliasChoices('configRowIds', 'config_row_ids', 'config-row-ids'),
        serialization_alias='configRowIds',
        default=None,
    )
    run_id: Optional[str] = Field(
        description='The ID of the run that the job is running on.',
        validation_alias=AliasChoices('runId', 'run_id', 'run-id'),
        serialization_alias='runId',
        default=None,
    )
    parent_run_id: Optional[str] = Field(
        description='The ID of the parent run that the job is running on.',
        validation_alias=AliasChoices('parentRunId', 'parent_run_id', 'parent-run-id'),
        serialization_alias='parentRunId',
        default=None,
    )
    result: Optional[dict[str, Any]] = Field(
        description='The results of the job.',
        validation_alias='result',
        serialization_alias='result',
        default=None,
    )

    @field_validator('result', mode='before')
    @classmethod
    def validate_result_field(cls, current_value: Union[list[Any], dict[str, Any], None]) -> dict[str, Any]:
        # Ensures that if the result field is passed as an empty list [] or None, it gets converted to an empty dict {}.
        # Why? Because the result is expected to be an Object, but create job endpoint sends [], perhaps it means
        # "empty". This avoids type errors.
        if not isinstance(current_value, dict):
            if not current_value:
                return dict()
            if isinstance(current_value, list):
                raise ValueError(f'Field "result" cannot be a list, expecting dictionary, got: {current_value}.')
        return current_value


# End of Job Base Models ########################################

# MCP tools ########################################

SORT_BY_VALUES = Literal['startTime', 'endTime', 'createdTime', 'durationSeconds', 'id']
SORT_ORDER_VALUES = Literal['asc', 'desc']


async def retrieve_jobs(
    ctx: Context,
    status: Annotated[
        JOB_STATUS | None,
        Field(
            Optional[JOB_STATUS],
            description='The optional status of the jobs to filter by, if None then default all.',
        ),
    ] = None,
    component_id: Annotated[
        str | None,
        Field(
            Optional[str],
            description='The optional ID of the component whose jobs you want to list, default = None.',
        ),
    ] = None,
    config_id: Annotated[
        str | None,
        Field(
            Optional[str],
            description='The optional ID of the component configuration whose jobs you want to list, default = None.',
        ),
    ] = None,
    limit: Annotated[
        int,
        Field(int, description='The number of jobs to list, default = 100, max = 500.', ge=1, le=500),
    ] = 100,
    offset: Annotated[int, Field(int, description='The offset of the jobs to list, default = 0.', ge=0)] = 0,
    sort_by: Annotated[
        SORT_BY_VALUES,
        Field(
            Optional[SORT_BY_VALUES],
            description='The field to sort the jobs by, default = "startTime".',
        ),
    ] = 'startTime',
    sort_order: Annotated[
        SORT_ORDER_VALUES,
        Field(
            Optional[SORT_ORDER_VALUES],
            description='The order to sort the jobs by, default = "desc".',
        ),
    ] = 'desc',
) -> Annotated[
    list[JobListItem],
    Field(
        list[JobListItem],
        description='The retrieved list of jobs list items. If empty then no jobs were found.',
    ),
]:
    """
    Retrieve all jobs in the project, or filter jobs by a specific component_id or config_id, with optional status
    filtering. Additional parameters support pagination (limit, offset) and sorting (sort_by, sort_order).
    USAGE:
        Use when you want to list jobs for given component_id and optionally for given config_id.
        Use when you want to list all jobs in the project or filter them by status.
    EXAMPLES:
        - if status = "error", only jobs with status "error" will be listed.
        - if status = None, then all jobs with arbitrary status will be listed.
        - if component_id = "123" and config_id = "456", then the jobs for the component with id "123" and configuration
          with id "456" will be listed.
        - if limit = 100 and offset = 0, the first 100 jobs will be listed.
        - if limit = 100 and offset = 100, the second 100 jobs will be listed.
        - if sort_by = "endTime" and sort_order = "asc", the jobs will be sorted by the end time in ascending order.
    """
    client = KeboolaClient.from_state(ctx.session.state)
    _status = [status] if status else None

    raw_jobs = await client.jobs_queue_client.search_jobs_by(
        component_id=component_id,
        config_id=config_id,
        limit=limit,
        offset=offset,
        status=_status,
        sort_by=sort_by,
        sort_order=sort_order,
    )
    LOG.info(f'Found {len(raw_jobs)} jobs for limit {limit}, offset {offset}, status {status}.')
    return [JobListItem.model_validate(raw_job) for raw_job in raw_jobs]


async def get_job_detail(
    job_id: Annotated[
        str,
        Field(description='The unique identifier of the job whose details should be retrieved.'),
    ],
    ctx: Context,
) -> Annotated[JobDetail, Field(JobDetail, description='The detailed information about the job.')]:
    """
    Retrieve detailed information about a specific job, identified by the job_id, including its status, parameters,
    results, and any relevant metadata.
    EXAMPLES:
        - if job_id = "123", then the details of the job with id "123" will be retrieved.
    """
    client = KeboolaClient.from_state(ctx.session.state)

    raw_job = await client.jobs_queue_client.get_job_detail(job_id)
    LOG.info(f'Found job details for {job_id}.' if raw_job else f'Job {job_id} not found.')
    return JobDetail.model_validate(raw_job)


async def start_job(
    ctx: Context,
    component_id: Annotated[
        str,
        Field(description='The ID of the component or transformation for which to start a job.'),
    ],
    configuration_id: Annotated[str, Field(description='The ID of the configuration for which to start a job.')],
) -> Annotated[JobDetail, Field(description='The newly started job details.')]:
    """
    Starts a new job for a given component or transformation.
    """
    client = KeboolaClient.from_state(ctx.session.state)

    try:
<<<<<<< HEAD
        raw_job = client.jobs_queue.create_job(component_id=component_id, configuration_id=configuration_id)
=======
        raw_job = await client.jobs_queue_client.create_job(
            component_id=component_id, configuration_id=configuration_id
        )
>>>>>>> c4595c18
        job = JobDetail.model_validate(raw_job)
        LOG.info(
            f'Started a new job with id: {job.id} for component {component_id} and configuration {configuration_id}.'
        )
        return job
    except Exception as exception:
        LOG.exception(
            f'Error when starting a new job for component {component_id} and configuration {configuration_id}: '
            f'{exception}'
        )
        raise exception


# End of MCP tools ########################################<|MERGE_RESOLUTION|>--- conflicted
+++ resolved
@@ -264,13 +264,9 @@
     client = KeboolaClient.from_state(ctx.session.state)
 
     try:
-<<<<<<< HEAD
-        raw_job = client.jobs_queue.create_job(component_id=component_id, configuration_id=configuration_id)
-=======
         raw_job = await client.jobs_queue_client.create_job(
             component_id=component_id, configuration_id=configuration_id
         )
->>>>>>> c4595c18
         job = JobDetail.model_validate(raw_job)
         LOG.info(
             f'Started a new job with id: {job.id} for component {component_id} and configuration {configuration_id}.'
