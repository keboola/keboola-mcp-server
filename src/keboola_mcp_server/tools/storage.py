--- conflicted
+++ resolved
@@ -92,17 +92,10 @@
 
 
 class TableDetail(BaseModel):
-<<<<<<< HEAD
     id: str = Field(description='Unique identifier for the table')
     name: str = Field(description='Name of the table')
     description: Optional[str] = Field(None, description='Description of the table')
-    primary_key: Optional[List[str]] = Field(
-=======
-    id: str = Field(description="Unique identifier for the table")
-    name: str = Field(description="Name of the table")
-    description: Optional[str] = Field(None, description="Description of the table")
     primary_key: Optional[list[str]] = Field(
->>>>>>> aa052423
         None,
         description='List of primary key columns',
         validation_alias=AliasChoices('primaryKey', 'primary_key', 'primary-key'),
@@ -235,13 +228,8 @@
     #  We could also request "columns" and use WorkspaceManager to prepare the table's FQN and columns' quoted names.
     #  This could take time for larger buckets, but could save calls to get_table_metadata() later.
     raw_tables = cast(
-<<<<<<< HEAD
-        List[Mapping[str, Any]],
+        list[Mapping[str, Any]],
         client.storage_client.buckets.list_tables(bucket_id, include=['metadata']),
-=======
-        list[Mapping[str, Any]],
-        client.storage_client.buckets.list_tables(bucket_id, include=["metadata"]),
->>>>>>> aa052423
     )
     return [TableDetail(**raw_table) for raw_table in raw_tables]
 
