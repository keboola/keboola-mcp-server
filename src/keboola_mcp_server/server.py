"""MCP server implementation for Keboola Connection."""

import logging
import os
from collections.abc import AsyncIterator
from contextlib import AbstractAsyncContextManager, asynccontextmanager
from importlib.metadata import distribution
from typing import Callable, Optional

from fastmcp import FastMCP
from pydantic import AliasChoices, BaseModel, Field
from starlette.requests import Request
from starlette.responses import Response

from keboola_mcp_server.config import Config
from keboola_mcp_server.mcp import KeboolaMcpServer, ServerState
from keboola_mcp_server.prompts.add_prompts import add_keboola_prompts
from keboola_mcp_server.tools.components import add_component_tools
from keboola_mcp_server.tools.doc import add_doc_tools
from keboola_mcp_server.tools.flow import add_flow_tools
from keboola_mcp_server.tools.jobs import add_job_tools
from keboola_mcp_server.tools.sql import add_sql_tools
from keboola_mcp_server.tools.storage import add_storage_tools

LOG = logging.getLogger(__name__)
_MCP_VERSION = distribution('mcp').version
_FASTMCP_VERSION = distribution('fastmcp').version
_VERSION = distribution('keboola_mcp_server').version
_DEFAULT_APP_VERSION = 'DEV'


class StatusApiResp(BaseModel):
    status: str


class ServiceInfoApiResp(BaseModel):
    app_name: str = Field(
        default='KeboolaMcpServer',
        validation_alias=AliasChoices('appName', 'app_name', 'app-name'),
        serialization_alias='appName')
    app_version: str = Field(
        default=_DEFAULT_APP_VERSION,
        validation_alias=AliasChoices('appVersion', 'app_version', 'app-version'),
        serialization_alias='appVersion')
    server_version: str = Field(
        default=_VERSION,
        validation_alias=AliasChoices('serverVersion', 'server_version', 'server-version'),
        serialization_alias='serverVersion')
    mcp_library_version: str = Field(
        default=_MCP_VERSION,
        validation_alias=AliasChoices('mcpLibraryVersion', 'mcp_library_version', 'mcp-library-version'),
        serialization_alias='mcpLibraryVersion')
    fastmcp_library_version: str = Field(
        default=_FASTMCP_VERSION,
        validation_alias=AliasChoices('fastmcpLibraryVersion', 'fastmcp_library_version', 'fastmcp-library-version'),
        serialization_alias='fastmcpLibraryVersion')


def create_keboola_lifespan(
    config: Config | None = None,
) -> Callable[[FastMCP[ServerState]], AbstractAsyncContextManager[ServerState]]:
    @asynccontextmanager
    async def keboola_lifespan(server: FastMCP) -> AsyncIterator[ServerState]:
        """
        Manage Keboola server lifecycle

        This method is called when the server starts, initializes the server state and returns it within a
        context manager. The lifespan state is accessible accross the whole server as well as within the tools as
        `context.life_span`. When the server shuts down, it cleans up the server state.

        :param server: FastMCP server instance

        Usage:
        def tool(ctx: Context):
            ... = ctx.request_context.life_span.config # ctx.life_span is type of ServerState

        Ideas:
        - it could handle OAuth token, client access, Reddis database connection for storing sessions, access
        to the Relational DB, etc.
        """
        # init server state
        init_config = config or Config()
        server_state = ServerState(config=init_config)
        try:

            yield server_state
        finally:
            pass

    return keboola_lifespan


def create_server(config: Optional[Config] = None) -> FastMCP:
    """Create and configure the MCP server.

    Args:
        config: Server configuration. If None, loads from environment.

    Returns:
        Configured FastMCP server instance
    """
    # Initialize FastMCP server with system lifespan
    mcp = KeboolaMcpServer(name='Keboola Explorer', lifespan=create_keboola_lifespan(config))

    @mcp.custom_route('/health-check', methods=['GET'])
    async def get_status(_rq: Request) -> Response:
        """Checks the service is up and running."""
        resp = StatusApiResp(status='ok')
        return Response(resp.model_dump_json(by_alias=True), media_type='application/json')

    @mcp.custom_route('/', methods=['GET'])
    async def get_info(_rq: Request) -> Response:
        """Returns basic information about the service."""
        resp = ServiceInfoApiResp(app_version=os.getenv('APP_VERSION') or _DEFAULT_APP_VERSION)
        return Response(resp.model_dump_json(by_alias=True), media_type='application/json')

    add_component_tools(mcp)
    add_doc_tools(mcp)
    add_job_tools(mcp)
    add_storage_tools(mcp)
    add_sql_tools(mcp)
<<<<<<< HEAD
    add_flow_tools(mcp)
=======
    add_keboola_prompts(mcp)
>>>>>>> fda1a037

    return mcp<|MERGE_RESOLUTION|>--- conflicted
+++ resolved
@@ -119,10 +119,7 @@
     add_job_tools(mcp)
     add_storage_tools(mcp)
     add_sql_tools(mcp)
-<<<<<<< HEAD
     add_flow_tools(mcp)
-=======
     add_keboola_prompts(mcp)
->>>>>>> fda1a037
 
     return mcp