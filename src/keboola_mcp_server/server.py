"""MCP server implementation for Keboola Connection."""

import logging

from typing import Optional

from mcp.server.fastmcp import FastMCP

from keboola_mcp_server.component_tools import add_component_tools
<<<<<<< HEAD
from keboola_mcp_server.jobs_tools import add_jobs_tools
=======
from keboola_mcp_server.client import KeboolaClient
from keboola_mcp_server.config import Config
>>>>>>> 480654ee
from keboola_mcp_server.mcp import (
    KeboolaMcpServer,
    SessionParams,
    SessionState,
    SessionStateFactory,
)
from keboola_mcp_server.sql_tools import WorkspaceManager
from keboola_mcp_server.storage_tools import add_storage_tools

logger = logging.getLogger(__name__)


def _create_session_state_factory(config: Optional[Config] = None) -> SessionStateFactory:
    def _(params: SessionParams) -> SessionState:
        logger.info(f"Creating SessionState for params: {params.keys()}.")

        if not config:
            cfg = Config.from_dict(params)
        else:
            cfg = config.replace_by(params)

        logger.info(f"Creating SessionState from config: {cfg}.")

        state: SessionState = {}
        # Create Keboola client instance
        try:
<<<<<<< HEAD
            client = KeboolaClient(cfg.storage_token, cfg.storage_api_url, cfg.queue_api_url)
            state["sapi_client"] = client
=======
            client = KeboolaClient(cfg.storage_token, cfg.storage_api_url)
            state[KeboolaClient.STATE_KEY] = client
>>>>>>> 480654ee
            logger.info("Successfully initialized Storage API client.")
        except Exception as e:
            logger.error(f"Failed to initialize Keboola client: {e}")
            raise

        try:
            workspace_manager = WorkspaceManager(client, cfg.workspace_user)
            state[WorkspaceManager.STATE_KEY] = workspace_manager
            logger.info("Successfully initialized Storage API Workspace manager.")
        except Exception as e:
            logger.error(f"Failed to initialize Storage API Workspace manager: {e}")
            raise

        return state

    return _


def create_server(config: Optional[Config] = None) -> FastMCP:
    """Create and configure the MCP server.

    Args:
        config: Server configuration. If None, loads from environment.

    Returns:
        Configured FastMCP server instance
    """
    # Initialize FastMCP server with system instructions
    mcp = KeboolaMcpServer(
        "Keboola Explorer",
        session_state_factory=_create_session_state_factory(config),
        dependencies=[
            "keboola.storage-api-client",
            "httpx",
            "pandas",
            "snowflake-connector-python",
        ],
    )
    # Add component tools to the server inplace.
    add_component_tools(mcp)
    # Add jobs tools to the server inplace.
    add_jobs_tools(mcp)

    add_storage_tools(mcp)

    return mcp<|MERGE_RESOLUTION|>--- conflicted
+++ resolved
@@ -7,12 +7,9 @@
 from mcp.server.fastmcp import FastMCP
 
 from keboola_mcp_server.component_tools import add_component_tools
-<<<<<<< HEAD
-from keboola_mcp_server.jobs_tools import add_jobs_tools
-=======
 from keboola_mcp_server.client import KeboolaClient
 from keboola_mcp_server.config import Config
->>>>>>> 480654ee
+from keboola_mcp_server.jobs_tools import add_jobs_tools
 from keboola_mcp_server.mcp import (
     KeboolaMcpServer,
     SessionParams,
@@ -39,13 +36,8 @@
         state: SessionState = {}
         # Create Keboola client instance
         try:
-<<<<<<< HEAD
-            client = KeboolaClient(cfg.storage_token, cfg.storage_api_url, cfg.queue_api_url)
-            state["sapi_client"] = client
-=======
             client = KeboolaClient(cfg.storage_token, cfg.storage_api_url)
             state[KeboolaClient.STATE_KEY] = client
->>>>>>> 480654ee
             logger.info("Successfully initialized Storage API client.")
         except Exception as e:
             logger.error(f"Failed to initialize Keboola client: {e}")
