--- conflicted
+++ resolved
@@ -1,23 +1,14 @@
 """MCP server implementation for Keboola Connection."""
 
 import logging
-<<<<<<< HEAD
-from io import StringIO
 
-from typing import Annotated, Any, Dict, List, Optional, cast
+from typing import Optional
 
-=======
-from typing import Any, Dict, List, Optional, cast
->>>>>>> 9b91f420
+from mcp.server.fastmcp import FastMCP
 
-from mcp.server.fastmcp import Context, FastMCP
-
-<<<<<<< HEAD
 from keboola_mcp_server.component_tools import add_component_tools
-=======
 from keboola_mcp_server.client import KeboolaClient
 from keboola_mcp_server.config import Config
->>>>>>> 9b91f420
 from keboola_mcp_server.mcp import (
     KeboolaMcpServer,
     SessionParams,
@@ -89,36 +80,4 @@
 
     add_storage_tools(mcp)
 
-    @mcp.tool()
-<<<<<<< HEAD
-    async def list_bucket_tables(bucket_id: str, ctx: Context) -> str:
-        """List all tables in a specific bucket with their basic information."""
-        client = ctx.session.state["sapi_client"]
-        assert isinstance(client, KeboolaClient)
-        raw_tables = cast(
-            List[Dict[str, Any]], client.storage_client.buckets.list_tables(bucket_id)
-        )
-        return [TableDetail(**raw_table) for raw_table in raw_tables]
-=======
-    async def list_components(ctx: Context) -> str:
-        """List all available components and their configurations."""
-        client = KeboolaClient.from_state(ctx.session.state)
-        components = cast(List[Dict[str, Any]], await client.get("components"))
-        return "\n".join(f"- {comp['id']}: {comp['name']}" for comp in components)
-
-    @mcp.tool()
-    async def list_component_configs(component_id: str, ctx: Context) -> str:
-        """List all configurations for a specific component."""
-        client = KeboolaClient.from_state(ctx.session.state)
-        configs = cast(List[Dict[str, Any]], await client.get(f"components/{component_id}/configs"))
-        return "\n".join(
-            f"Configuration: {config['id']}\n"
-            f"Name: {config['name']}\n"
-            f"Description: {config.get('description', 'No description')}\n"
-            f"Created: {config['created']}\n"
-            f"---"
-            for config in configs
-        )
->>>>>>> 9b91f420
-
     return mcp