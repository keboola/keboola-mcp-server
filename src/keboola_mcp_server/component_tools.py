--- conflicted
+++ resolved
@@ -391,11 +391,7 @@
     """
     client = KeboolaClient.from_state(ctx.session.state)
 
-<<<<<<< HEAD
     component = await get_core_component_details(component_id, ctx)
-=======
-    component = await get_component_details(component_id, ctx)
->>>>>>> 494d22dc
     r_configs = client.storage_client.configurations.list(component_id)
     logger.info(f"Found {len(r_configs)} component configurations for component {component_id}.")
     return ComponentConfigurationsList(
@@ -447,9 +443,7 @@
     Use to get the configuration details, metadata and the core Keboola component.
     Usually when user wants to see the details of a specific component (with configuration).
     """
-<<<<<<< HEAD
-    if isinstance(configuration_id, int):
-        configuration_id = str(configuration_id)
+
     client = KeboolaClient.from_state(ctx.session.state)
 
     component = await get_core_component_details(component_id, ctx)
@@ -457,11 +451,6 @@
     logger.info(
         f"Retrieved configuration details for component configuration {component_id}::{configuration_id}."
     )
-=======
-    if isinstance(config_id, int):
-        config_id = str(config_id)
-    client = KeboolaClient.from_state(ctx.session.state)
->>>>>>> 494d22dc
 
     endpoint = "branch/{}/components/{}/configs/{}/metadata".format(
         client.storage_client._branch_id, component_id, configuration_id
