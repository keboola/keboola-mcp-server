import logging
from typing import Annotated, Any, Dict, List, Optional, Union

from mcp.server.fastmcp import Context, FastMCP
from pydantic import AliasChoices, BaseModel, Field

from keboola_mcp_server.client import KeboolaClient

logger = logging.getLogger(__name__)

ID_TYPE = Union[str, int]


class ComponentListItem(BaseModel):
    """A list item representing a Keboola component."""

    component_id: str = Field(
        description="The ID of the component",
        validation_alias=AliasChoices("id", "component_id", "componentId", "component-id"),
        serialization_alias="component_id",
    )
    component_name: str = Field(
        description="The name of the component",
        validation_alias=AliasChoices(
            "name",
            "component_name",
            "componentName",
            "component-name",
        ),
        serialization_alias="component_name",
    )
    component_type: str = Field(
        description="The type of the component",
        validation_alias=AliasChoices("type", "component_type"),
        serialization_alias="component_type",
    )
    component_description: Optional[str] = Field(
        description="The description of the component",
        default=None,
        validation_alias=AliasChoices("description", "component_description"),
        serialization_alias="component_description",
    )


class Component(ComponentListItem):
    """Detailed information about a Keboola component."""

    long_description: Optional[str] = Field(
        description="The long description of the component",
        default=None,
        validation_alias=AliasChoices("longDescription", "long_description", "long-description"),
        serialization_alias="longDescription",
    )
    categories: List[str] = Field(description="The categories of the component", default=[])
    version: ID_TYPE = Field(description="The version of the component")
    data: Optional[Dict[str, Any]] = Field(description="The data of the component", default=None)
    flags: Optional[List[str]] = Field(description="The flags of the component", default=None)
    configuration_schema: Optional[Dict[str, Any]] = Field(
        description="The configuration schema of the component",
        validation_alias=AliasChoices(
            "configurationSchema", "configuration_schema", "configuration-schema"
        ),
        serialization_alias="configurationSchema",
        default=None,
    )
    configuration_description: Optional[str] = Field(
        description="The configuration description of the component",
        validation_alias=AliasChoices(
            "configurationDescription", "configuration_description", "configuration-description"
        ),
        serialization_alias="configurationDescription",
        default=None,
    )
    empty_configuration: Optional[Dict[str, Any]] = Field(
        description="The empty configuration of the component",
        validation_alias=AliasChoices(
            "emptyConfiguration", "empty_configuration", "empty-configuration"
        ),
        serialization_alias="emptyConfiguration",
        default=None,
    )

    def to_list_item(self) -> ComponentListItem:
        """Convert the component to a list item."""
        return ComponentListItem.model_validate(self.model_dump())


class ComponentConfigurationListItem(BaseModel):
    """A list item representing a Keboola component configuration."""

    component: Optional[ComponentListItem] = Field(
        description="The ID of the component",
        validation_alias=AliasChoices("component"),
        serialization_alias="component",
        default=None,
    )
    configuration_id: str = Field(
        description="The ID of the component configuration",
        validation_alias=AliasChoices(
            "id",
            "configuration_id",
            "configurationId",
            "configuration-id",
        ),
        serialization_alias="configuration_id",
    )
    configuration_name: str = Field(
        description="The name of the component configuration",
        validation_alias=AliasChoices(
            "name",
            "configuration_name",
            "configurationName",
            "configuration-name",
        ),
        serialization_alias="configuration_name",
    )
    configuration_description: Optional[str] = Field(
        description="The description of the component configuration",
        validation_alias=AliasChoices(
            "description",
            "configuration_description",
            "configurationDescription",
            "configuration-description",
        ),
        serialization_alias="configuration_description",
    )
    is_disabled: bool = Field(
        description="Whether the component configuration is disabled",
        validation_alias=AliasChoices("isDisabled", "is_disabled", "is-disabled"),
        serialization_alias="isDisabled",
        default=False,
    )
    is_deleted: bool = Field(
        description="Whether the component configuration is deleted",
        validation_alias=AliasChoices("isDeleted", "is_deleted", "is-deleted"),
        serialization_alias="isDeleted",
        default=False,
    )


class ComponentConfiguration(ComponentConfigurationListItem):
    """Detailed information about a Keboola component configuration."""

    version: ID_TYPE = Field(description="The version of the component configuration")
    configuration: Dict[str, Any] = Field(description="The configuration of the component")
    rows: Optional[List[Dict[str, Any]]] = Field(
        description="The rows of the component configuration", default=None
    )
    component: Optional[Component] = Field(
        description="The original component object",
        validation_alias=AliasChoices("component"),
        serialization_alias="component",
        default=None,
    )
    metadata: List[Dict[str, Any]] = Field(
        description="The metadata of the component configuration", default=[]
    )


def add_component_tools(mcp: FastMCP) -> None:
    """Add tools to the MCP server."""

    component_tools = [
        list_components,
        list_component_configurations,
        get_component_configuration_details,
        get_component_details,
    ]
    for tool in component_tools:
        logger.info(f"Adding tool {tool.__name__} to the MCP server.")
        mcp.add_tool(tool)

    logger.info("Component tools initialized.")


<<<<<<< HEAD
async def list_components(ctx: Context) -> List[ComponentListItem]:
    """Retrieve a list of all available Keboola components in the project."""
    client = ctx.session.state["sapi_client"]
    assert isinstance(client, KeboolaClient)
=======
async def list_components(ctx: Context) -> List[Component]:
    """List all available components."""
    client = KeboolaClient.from_state(ctx.session.state)
>>>>>>> b5d9b3d9

    r_components = client.storage_client.components.list()
    logger.info(f"Found {len(r_components)} components.")
    return [ComponentListItem.model_validate(r_comp) for r_comp in r_components]


async def list_component_configurations(
    component_id: Annotated[
        str,
        Field(
            str, description="The ID of the Keboola component whose configurations you want to list"
        ),
    ],
    ctx: Context,
<<<<<<< HEAD
) -> List[ComponentConfigurationListItem]:
    """Retrieve all configurations that exist for a specific Keboola component."""
    client = ctx.session.state["sapi_client"]
    assert isinstance(client, KeboolaClient)
=======
) -> List[ComponentConfiguration]:
    """List all configurations for a given component."""
    client = KeboolaClient.from_state(ctx.session.state)
>>>>>>> b5d9b3d9

    component = await get_component_details(component_id, ctx)
    r_configs = client.storage_client.configurations.list(component_id)
    logger.info(f"Found {len(r_configs)} configurations for component {component_id}.")
    return [
        ComponentConfigurationListItem.model_validate(
            {**r_config, "component": component.to_list_item()}
        )
        for r_config in r_configs
    ]


async def get_component_details(
    component_id: Annotated[
        str, Field(str, description="The ID of the Keboola component you want details about")
    ],
    ctx: Context,
<<<<<<< HEAD
) -> Component:
    """Retrieve detailed information about a original Keboola component object given component ID."""
    client = ctx.session.state["sapi_client"]
    assert isinstance(client, KeboolaClient)
    endpoint = "branch/{}/components/{}".format(client.storage_client._branch_id, component_id)
    r_component = await client.get(endpoint)
    return Component.model_validate(r_component)
=======
) -> ComponentConfiguration:
    """Detail a given component configuration."""
    client = KeboolaClient.from_state(ctx.session.state)

    component = await get_component_details(component_id, ctx)
    r_config = client.storage_client.configurations.detail(component_id, configuration_id)
    return ComponentConfiguration.model_validate({**r_config, "component": component})
>>>>>>> b5d9b3d9


async def get_component_configuration_details(
    component_id: Annotated[
        str, Field(str, description="Unique identifier of the Keboola component")
    ],
    config_id: Annotated[
        str,
        Field(
            str,
            description="Unique identifier of the Keboola component configuration you want details about",
        ),
    ],
    ctx: Context,
<<<<<<< HEAD
) -> ComponentConfiguration:
    """
    Retrieve detailed information about a specific Keboola component configuration given component ID and config ID.
    Use to get the configuration details and metadata for a specific configuration and a given component.
    """
    if isinstance(config_id, int):
        config_id = str(config_id)
    client = ctx.session.state["sapi_client"]
    assert isinstance(client, KeboolaClient)
=======
) -> Component:
    """Retrieve detailed information about a original Keboola component object given component ID."""
    client = KeboolaClient.from_state(ctx.session.state)
>>>>>>> b5d9b3d9

    component = await get_component_details(component_id, ctx)
    r_config = client.storage_client.configurations.detail(component_id, config_id)
    endpoint = "branch/{}/components/{}/configs/{}/metadata".format(
        client.storage_client._branch_id, component_id, config_id
    )
    r_metadata = await client.get(endpoint)
    return ComponentConfiguration.model_validate(
        {**r_config, "component": component, "metadata": r_metadata}
    )<|MERGE_RESOLUTION|>--- conflicted
+++ resolved
@@ -173,16 +173,9 @@
     logger.info("Component tools initialized.")
 
 
-<<<<<<< HEAD
 async def list_components(ctx: Context) -> List[ComponentListItem]:
     """Retrieve a list of all available Keboola components in the project."""
-    client = ctx.session.state["sapi_client"]
-    assert isinstance(client, KeboolaClient)
-=======
-async def list_components(ctx: Context) -> List[Component]:
-    """List all available components."""
     client = KeboolaClient.from_state(ctx.session.state)
->>>>>>> b5d9b3d9
 
     r_components = client.storage_client.components.list()
     logger.info(f"Found {len(r_components)} components.")
@@ -197,16 +190,9 @@
         ),
     ],
     ctx: Context,
-<<<<<<< HEAD
 ) -> List[ComponentConfigurationListItem]:
-    """Retrieve all configurations that exist for a specific Keboola component."""
-    client = ctx.session.state["sapi_client"]
-    assert isinstance(client, KeboolaClient)
-=======
-) -> List[ComponentConfiguration]:
-    """List all configurations for a given component."""
     client = KeboolaClient.from_state(ctx.session.state)
->>>>>>> b5d9b3d9
+
 
     component = await get_component_details(component_id, ctx)
     r_configs = client.storage_client.configurations.list(component_id)
@@ -224,23 +210,13 @@
         str, Field(str, description="The ID of the Keboola component you want details about")
     ],
     ctx: Context,
-<<<<<<< HEAD
 ) -> Component:
     """Retrieve detailed information about a original Keboola component object given component ID."""
-    client = ctx.session.state["sapi_client"]
-    assert isinstance(client, KeboolaClient)
+    client = KeboolaClient.from_state(ctx.session.state)
+
     endpoint = "branch/{}/components/{}".format(client.storage_client._branch_id, component_id)
     r_component = await client.get(endpoint)
     return Component.model_validate(r_component)
-=======
-) -> ComponentConfiguration:
-    """Detail a given component configuration."""
-    client = KeboolaClient.from_state(ctx.session.state)
-
-    component = await get_component_details(component_id, ctx)
-    r_config = client.storage_client.configurations.detail(component_id, configuration_id)
-    return ComponentConfiguration.model_validate({**r_config, "component": component})
->>>>>>> b5d9b3d9
 
 
 async def get_component_configuration_details(
@@ -255,7 +231,6 @@
         ),
     ],
     ctx: Context,
-<<<<<<< HEAD
 ) -> ComponentConfiguration:
     """
     Retrieve detailed information about a specific Keboola component configuration given component ID and config ID.
@@ -265,11 +240,6 @@
         config_id = str(config_id)
     client = ctx.session.state["sapi_client"]
     assert isinstance(client, KeboolaClient)
-=======
-) -> Component:
-    """Retrieve detailed information about a original Keboola component object given component ID."""
-    client = KeboolaClient.from_state(ctx.session.state)
->>>>>>> b5d9b3d9
 
     component = await get_component_details(component_id, ctx)
     r_config = client.storage_client.configurations.detail(component_id, config_id)
