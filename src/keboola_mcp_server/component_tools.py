--- conflicted
+++ resolved
@@ -158,15 +158,6 @@
         validation_alias=AliasChoices("documentationUrl", "documentation_url", "documentation-url"),
         serialization_alias="documentationUrl",
     )
-<<<<<<< HEAD
-    categories: list[str] = Field(description="The categories of the component", default=[])
-    version: int = Field(description="The version of the component")
-    configuration_schema: Optional[dict[str, Any]] = Field(
-        description=(
-            "The configuration schema of the component, detailing the structure and requirements of the "
-            "configuration."
-        ),
-=======
     documentation: Optional[str] = Field(
         default=None,
         description="The documentation of the component.",
@@ -175,7 +166,6 @@
     configuration_schema: Optional[dict[str, Any]] = Field(
         default=None,
         description="The configuration schema for the component.",
->>>>>>> fc62640f
         validation_alias=AliasChoices(
             "configurationSchema", "configuration_schema", "configuration-schema"
         ),
@@ -183,13 +173,7 @@
     )
     configuration_row_schema: Optional[dict[str, Any]] = Field(
         default=None,
-<<<<<<< HEAD
-    )
-    empty_configuration: Optional[dict[str, Any]] = Field(
-        description="The empty configuration of the component",
-=======
         description="The configuration row schema of the component.",
->>>>>>> fc62640f
         validation_alias=AliasChoices(
             "configurationRowSchema", "configuration_row_schema", "configuration-row-schema"
         ),
