--- conflicted
+++ resolved
@@ -10,15 +10,33 @@
 
 ID_TYPE = Union[str, int]
 
-<<<<<<< HEAD
 
 class ComponentListItem(BaseModel):
     """A list item representing a Keboola component."""
 
-    id: str = Field(description="The ID of the component")
-    name: str = Field(description="The name of the component")
-    type: str = Field(description="The type of the component")
-    description: Optional[str] = Field(description="The description of the component", default=None)
+    component_id: str = Field(
+        description="The ID of the component",
+        validation_alias=AliasChoices("id", "componentId", "component-id", "component_id"),
+        serialization_alias="id",
+    )
+    component_name: str = Field(
+        description="The name of the component",
+        validation_alias=AliasChoices("name", "componentName", "component-name", "component_name"),
+        serialization_alias="name",
+    )
+    component_type: str = Field(
+        description="The type of the component",
+        validation_alias=AliasChoices("type", "componentType", "component-type", "component_type"),
+        serialization_alias="type",
+    )
+    component_description: Optional[str] = Field(
+        description="The description of the component",
+        default=None,
+        validation_alias=AliasChoices(
+            "description", "componentDescription", "component-description", "component_description"
+        ),
+        serialization_alias="description",
+    )
 
 
 class Component(ComponentListItem):
@@ -60,13 +78,32 @@
     )
 
 
-class ComponentConfigListItem(BaseModel):
+class ComponentConfigurationListItem(BaseModel):
     """A list item representing a Keboola component configuration."""
 
-    id: ID_TYPE = Field(description="The ID of the component configuration")
-    name: str = Field(description="The name of the component configuration")
-    description: Optional[str] = Field(description="The description of the component configuration")
-    created: str = Field(description="The creation date of the component configuration")
+    component: Optional[ComponentListItem] = Field(
+        description="The ID of the component",
+        validation_alias=AliasChoices("component"),
+        serialization_alias="component",
+        default=None,
+    )
+    configuration_id: str = Field(
+        description="The ID of the component configuration",
+        validation_alias=AliasChoices("id", "configuration-id", "configuration_id"),
+        serialization_alias="id",
+    )
+    configuration_name: str = Field(
+        description="The name of the component configuration",
+        validation_alias=AliasChoices("name", "configuration-name", "configuration_name"),
+        serialization_alias="name",
+    )
+    configuration_description: Optional[str] = Field(
+        description="The description of the component configuration",
+        validation_alias=AliasChoices(
+            "description", "configuration-description", "configuration_description"
+        ),
+        serialization_alias="description",
+    )
     is_disabled: bool = Field(
         description="Whether the component configuration is disabled",
         validation_alias=AliasChoices("isDisabled", "is_disabled", "is-disabled"),
@@ -81,7 +118,7 @@
     )
 
 
-class ComponentConfig(ComponentConfigListItem):
+class ComponentConfiguration(ComponentConfigurationListItem):
     """Detailed information about a Keboola component configuration."""
 
     version: ID_TYPE = Field(description="The version of the component configuration")
@@ -89,75 +126,31 @@
     rows: Optional[List[Dict[str, Any]]] = Field(
         description="The rows of the component configuration", default=None
     )
-
-
-class ComponentConfigMetadata(BaseModel):
-    """Custom user created metadata associated with a Keboola component configuration."""
-
-    component_id: str = Field(description="The ID of the component")
-    config_id: str = Field(description="The ID of the component configuration")
-    metadata: Dict[str, Any] = Field(description="The metadata of the component configuration")
-=======
-class Component(BaseModel):
-    component_id: str = Field(
-        description="The ID of the component",
-        validation_alias=AliasChoices("id", "componentId", "component-id", "component_id"),
-        serialization_alias="id",
-    )
-    component_name: str = Field(
-        description="The name of the component",
-        validation_alias=AliasChoices("name", "componentName", "component-name", "component_name"),
-        serialization_alias="name",
-    )
-
-
-class ComponentConfiguration(BaseModel):
-    component: Component = Field(
+    component: Optional[Component] = Field(
         description="The original component object",
         validation_alias=AliasChoices("component"),
         serialization_alias="component",
-    )
-    configuration_id: str = Field(
-        description="The ID of the component configuration",
-        validation_alias=AliasChoices("id", "configuration-id", "configuration_id"),
-        serialization_alias="id",
-    )
-    configuration_name: str = Field(
-        description="The name of the component configuration",
-        validation_alias=AliasChoices("name", "configuration-name", "configuration_name"),
-        serialization_alias="name",
-    )
-    configuration_description: Optional[str] = Field(
-        description="The description of the component configuration",
-        validation_alias=AliasChoices(
-            "description", "configuration-description", "configuration_description"
-        ),
-        serialization_alias="description",
-    )
->>>>>>> 77347acb
+        default=None,
+    )
+    metadata: List[Dict[str, Any]] = Field(
+        description="The metadata of the component configuration", default=[]
+    )
 
 
 def add_component_tools(mcp: FastMCP) -> None:
     """Add tools to the MCP server."""
-<<<<<<< HEAD
-    mcp.add_tool(list_components)
-    mcp.add_tool(list_component_configs)
-    mcp.add_tool(get_component_details)
-    mcp.add_tool(get_component_config_details)
-    mcp.add_tool(get_component_config_metadata)
-    logger.info("Component tools added to the MCP server.")
-=======
+
     component_tools = [
         list_components,
         list_component_configurations,
         get_component_configuration_details,
+        get_component_details,
     ]
     for tool in component_tools:
         logger.info(f"Adding tool {tool.__name__} to the MCP server.")
         mcp.add_tool(tool)
 
     logger.info("Component tools initialized.")
->>>>>>> 77347acb
 
 
 async def list_components(ctx: Context) -> List[ComponentListItem]:
@@ -178,21 +171,18 @@
         ),
     ],
     ctx: Context,
-<<<<<<< HEAD
-) -> List[ComponentConfigListItem]:
+) -> List[ComponentConfigurationListItem]:
     """Retrieve all configurations that exist for a specific Keboola component."""
-=======
-) -> List[ComponentConfiguration]:
-    """List all configurations for a given component."""
->>>>>>> 77347acb
     client = ctx.session.state["sapi_client"]
     assert isinstance(client, KeboolaClient)
 
     r_component = client.storage_client.components.detail(component_id)
     r_configs = client.storage_client.configurations.list(component_id)
     logger.info(f"Found {len(r_configs)} configurations for component {component_id}.")
-<<<<<<< HEAD
-    return [ComponentConfigListItem.model_validate(r_config) for r_config in r_configs]
+    return [
+        ComponentConfigurationListItem.model_validate({**r_config, "component": r_component})
+        for r_config in r_configs
+    ]
 
 
 async def get_component_details(
@@ -201,16 +191,17 @@
     ],
     ctx: Context,
 ) -> Component:
-    """Retrieve detailed information about a specific Keboola component."""
+    """Retrieve detailed information about a original Keboola component object given component ID."""
     client = ctx.session.state["sapi_client"]
     assert isinstance(client, KeboolaClient)
 
     endpoint = "branch/{}/components/{}".format(client.storage_client._branch_id, component_id)
     r_component = await client.get(endpoint)
+    print(r_component)
     return Component.model_validate(r_component)
 
 
-async def get_component_config_details(
+async def get_component_configuration_details(
     component_id: Annotated[
         str, Field(str, description="Unique identifier of the Keboola component")
     ],
@@ -222,69 +213,22 @@
         ),
     ],
     ctx: Context,
-) -> ComponentConfig:
+) -> ComponentConfiguration:
     """
-    Retrieve detailed information about a specific Keboola component configuration
-    given component ID and config ID.
+    Retrieve detailed information about a specific Keboola component configuration given component ID and config ID.
+    Use to get the configuration details and metadata for a specific configuration and a given component.
     """
     if isinstance(config_id, int):
         config_id = str(config_id)
     client = ctx.session.state["sapi_client"]
     assert isinstance(client, KeboolaClient)
 
+    component = await get_component_details(component_id, ctx)
     r_config = client.storage_client.configurations.detail(component_id, config_id)
-    return ComponentConfig.model_validate(r_config)
-
-
-async def get_component_config_metadata(
-    component_id: Annotated[
-        str,
-        Field(
-            str,
-            description="Unique identifier of the Keboola component whose configurations you want to list",
-        ),
-    ],
-    config_id: Annotated[
-        str,
-        Field(
-            str,
-            description="Unique identifier of the Keboola component configuration you want details about",
-        ),
-    ],
-    ctx: Context,
-) -> List[ComponentConfigMetadata]:
-    """Retrieve metadata about a specific Keboola component configuration."""
-    client = ctx.session.state["sapi_client"]
-    assert isinstance(client, KeboolaClient)
-
     endpoint = "branch/{}/components/{}/configs/{}/metadata".format(
         client.storage_client._branch_id, component_id, config_id
     )
     r_metadata = await client.get(endpoint)
-    r_metadata = [
-        {"component_id": component_id, "config_id": config_id, "metadata": r_meta}
-        for r_meta in r_metadata
-    ]
-    return [ComponentConfigMetadata.model_validate(r_meta) for r_meta in r_metadata]
-=======
-    return [
-        ComponentConfiguration.model_validate({**r_config, "component": r_component})
-        for r_config in r_configs
-    ]
-
-
-async def get_component_configuration_details(
-    component_id: Annotated[str, "The ID of the component for which details should be retrieved."],
-    configuration_id: Annotated[
-        str, "The ID of the configuration for which details should be retrieved."
-    ],
-    ctx: Context,
-) -> ComponentConfiguration:
-    """Detail a given component configuration."""
-    client = ctx.session.state["sapi_client"]
-    assert isinstance(client, KeboolaClient)
-
-    r_component = client.storage_client.components.detail(component_id)
-    r_config = client.storage_client.configurations.detail(component_id, configuration_id)
-    return ComponentConfiguration.model_validate({**r_config, "component": r_component})
->>>>>>> 77347acb
+    return ComponentConfiguration.model_validate(
+        {**r_config, "component": component, "metadata": r_metadata}
+    )