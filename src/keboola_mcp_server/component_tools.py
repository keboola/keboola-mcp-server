--- conflicted
+++ resolved
@@ -529,11 +529,7 @@
     ),
 ]:
     """
-<<<<<<< HEAD
-    Retrieve components configurations in the project based on specified component_types or component_ids.
-=======
     Retrieves components configurations in the project, optionally filtered by component types or specific component IDs
->>>>>>> 866fc723
     If component_ids are supplied, only those components identified by the IDs are retrieved, disregarding
     component_types.
     USAGE:
@@ -610,14 +606,7 @@
     configuration_id: Annotated[
         str,
         Field(
-<<<<<<< HEAD
-            str,
-            description=(
-                "Unique identifier of the Keboola component/transformation configuration you want details about"
-            ),
-=======
             description="Unique identifier of the Keboola component/transformation configuration you want details about",
->>>>>>> 866fc723
         ),
     ],
     ctx: Context,
