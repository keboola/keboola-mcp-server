--- conflicted
+++ resolved
@@ -149,13 +149,8 @@
         """
         super().__init__(root_url, "", token)
 
-<<<<<<< HEAD
-        # Rewrite the base url to remove the /v2/storage/ part
-        # and use the root_url as is
-=======
         # Rewrite the base url to the job queue api (this will remove the /v2/storage/ suffix)
         # and strip the trailing slash
->>>>>>> 19329e31
         self.base_url = self.root_url.rstrip("/")
 
     def list(
@@ -229,11 +224,7 @@
         :param params: The parameters to search for.
         :param kwargs: Additional parameters to .requests.get method
 
-<<<<<<< HEAD
-        params:
-=======
         params (copied from the API docs):
->>>>>>> 19329e31
             - id str/list[str]: Search jobs by id
             - runId str/list[str]: Search jobs by runId
             - branchId str/list[str]: Search jobs by branchId
