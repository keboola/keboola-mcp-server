"""Keboola Storage API client wrapper."""

import logging
import os
import tempfile
from typing import Any, Mapping, Optional, cast

import httpx
from kbcstorage.base import Endpoint
from kbcstorage.client import Client
from pydantic import BaseModel, Field

LOG = logging.getLogger(__name__)


class KeboolaClient:
    """Helper class to interact with Keboola Storage API and Job Queue API."""

    STATE_KEY = 'sapi_client'
    # Prefixes for the storage and queue API URLs, we do not use http:// or https:// here since we split the storage
    # api url by `connection` word
<<<<<<< HEAD
    _PREFIX_STORAGE_API_URL = 'connection.'
    _PREFIX_QUEUE_API_URL = 'https://queue.'
=======
    _PREFIX_STORAGE_API_URL = "connection."
    _PREFIX_QUEUE_API_URL = "https://queue."
    _PREFIX_AISERVICE_API_URL = "https://ai."
>>>>>>> aa052423

    @classmethod
    def from_state(cls, state: Mapping[str, Any]) -> 'KeboolaClient':
        instance = state[cls.STATE_KEY]
        assert isinstance(instance, KeboolaClient), f'Expected KeboolaClient, got: {instance}'
        return instance

    def __init__(
        self,
        storage_api_token: str,
        storage_api_url: str = 'https://connection.keboola.com',
    ) -> None:
        """Initialize the client.

        Args:
            storage_api_token: Keboola Storage API token
            storage_api_url: Keboola Storage API URL
        """
        self.token = storage_api_token
        # Ensure the base URL has a scheme
        if not storage_api_url.startswith(('http://', 'https://')):
            storage_api_url = f'https://{storage_api_url}'

        # Construct the queue API URL from the storage API URL expecting the following format:
        # https://connection.REGION.keboola.com
        # Remove the prefix from the storage API URL https://connection.REGION.keboola.com -> REGION.keboola.com
        # and add the prefix for the queue API https://queue.REGION.keboola.com
        queue_api_url = (
            f'{self._PREFIX_QUEUE_API_URL}{storage_api_url.split(self._PREFIX_STORAGE_API_URL)[1]}'
        )
        ai_service_api_url = f"{self._PREFIX_AISERVICE_API_URL}{storage_api_url.split(self._PREFIX_STORAGE_API_URL)[1]}"

        self.base_storage_api_url = storage_api_url
        self.headers = {
            'X-StorageApi-Token': self.token,
            'Content-Type': 'application/json',
            'Accept-encoding': 'gzip',
        }
        # Initialize the official client for operations it handles well
        # The storage_client.jobs endpoint is for storage jobs
        # Use self.jobs_queue instead which provides access to the Job Queue API
        # that handles component/transformation jobs
        # The AI Service API is used to various endpoints built in KaiBot - such as documentation fetching
        self.storage_client = Client(self.base_storage_api_url, self.token)
        self.jobs_queue = JobsQueue(queue_api_url, self.token)
        self.ai_service_client = AIServiceClient(ai_service_api_url, self.token)

    async def get(
        self,
        endpoint: str,
        params: Optional[dict[str, Any]] = None,
    ) -> dict[str, Any]:
        """Make a GET request to Keboola Storage API.

        Args:
            endpoint: API endpoint to call
            params: Query parameters for the request

        Returns:
            API response as dictionary
        """
        async with httpx.AsyncClient() as client:
            response = await client.get(
                f'{self.base_storage_api_url}/v2/storage/{endpoint}',
                headers=self.headers,
                params=params,
            )
            response.raise_for_status()
            return cast(dict[str, Any], response.json())

    async def post(
        self,
        endpoint: str,
        data: Optional[dict[str, Any]] = None,
    ) -> dict[str, Any]:
        """Make a POST request to Keboola Storage API.

        Args:
            endpoint: API endpoint to call
            data: Request payload

        Returns:
            API response as dictionary
        """
        async with httpx.AsyncClient() as client:
            response = await client.post(
                f'{self.base_storage_api_url}/v2/storage/{endpoint}',
                headers=self.headers,
                json=data if data is not None else {},
            )
            response.raise_for_status()
            return cast(dict[str, Any], response.json())

    async def put(
        self,
        endpoint: str,
        data: Optional[dict[str, Any]] = None,
    ) -> dict[str, Any]:
        """Make a PUT request to Keboola Storage API.

        Args:
            endpoint: API endpoint to call
            data: Request payload

        Returns:
            API response as dictionary
        """
        async with httpx.AsyncClient() as client:
            response = await client.put(
                f'{self.base_storage_api_url}/v2/storage/{endpoint}',
                headers=self.headers,
                data=data if data is not None else {},
            )
            response.raise_for_status()
            return cast(dict[str, Any], response.json())

    async def delete(
        self,
        endpoint: str,
    ) -> dict[str, Any]:
        """Make a DELETE request to Keboola Storage API.

        Args:
            endpoint: API endpoint to call

        Returns:
            API response as dictionary
        """
        async with httpx.AsyncClient() as client:
            response = await client.delete(
                f'{self.base_storage_api_url}/v2/storage/{endpoint}',
                headers=self.headers,
            )
            response.raise_for_status()

            return cast(dict[str, Any], response.json())

    async def download_table_data_async(self, table_id: str) -> str:
        """Download table data using the export endpoint.

        Args:
            table_id: ID of the table to download

        Returns:
            Table data as string
        """
        try:
            with tempfile.TemporaryDirectory() as temp_dir:
                # Get just the table name from the table_id
                table_name = table_id.split('.')[-1]
                # Export the table data
                self.storage_client.tables.export_to_file(table_id, temp_dir)
                # Read the exported file
                actual_file = os.path.join(temp_dir, table_name)
                with open(actual_file, 'r') as f:
                    data = f.read()
                return data
        except Exception as e:
            LOG.error(f'Error downloading table {table_id}: {str(e)}')
            return f'Error downloading table: {str(e)}'


class JobsQueue(Endpoint):
    """
    Class handling endpoints for interacting with the Keboola Job Queue API. This class extends the Endpoint class
    from the kbcstorage library to leverage its core functionality, while using a different base URL
    and the same Storage API token for authentication.

    Attributes:
        base_url (str): The base URL for this endpoint.
        token (str): A key for the Storage API.
    """

    def __init__(self, root_url: str, token: str):
        """
        Create a JobsQueue endpoint.
        :param root_url: Root url of API. e.g. "https://queue.keboola.com/"
        :param token: A key for the Storage API. Can be found in the storage console.
        """
        super().__init__(root_url, '', token)

        # set the base url to the root url
        self.base_url = self.root_url.rstrip('/')

    def detail(self, job_id: str) -> dict[str, Any]:
        """
        Retrieves information about a given job.
        :param job_id: The id of the job.
        """
        url = f'{self.base_url}/jobs/{job_id}'

        return self._get(url)

    def search_jobs_by(
        self,
        component_id: Optional[str] = None,
        config_id: Optional[str] = None,
        status: Optional[list[str]] = None,
        limit: int = 100,
        offset: int = 0,
<<<<<<< HEAD
        sort_by: Optional[str] = 'startTime',
        sort_order: Optional[str] = 'desc',
    ) -> Dict[str, Any]:
=======
        sort_by: Optional[str] = "startTime",
        sort_order: Optional[str] = "desc",
    ) -> dict[str, Any]:
>>>>>>> aa052423
        """
        Search for jobs based on the provided parameters.
        :param component_id: The id of the component.
        :param config_id: The id of the configuration.
        :param status: The status of the jobs to filter by.
        :param limit: The number of jobs to return.
        :param offset: The offset of the jobs to return.
        :param sort_by: The field to sort the jobs by.
        :param sort_order: The order to sort the jobs by.
        """
        params = {
            'componentId': component_id,
            'configId': config_id,
            'status': status,
            'limit': limit,
            'offset': offset,
            'sortBy': sort_by,
            'sortOrder': sort_order,
        }
        return self._search(params=params)

    def create_job(
        self,
        component_id: str,
        configuration_id: str,
    ) -> dict[str, Any]:
        """
        Create a new job.
        :param component_id: The id of the component.
        :param configuration_id: The id of the configuration.
        :return: The response from the API call - created job or raise an error.
        """
        url = f'{self.base_url}/jobs'
        payload = {
            'component': component_id,
            'config': configuration_id,
            'mode': 'run',
        }
        return self._post(url, json=payload)

    def _search(self, params: dict[str, Any], **kwargs) -> dict[str, Any]:
        """
        Search for jobs based on the provided parameters.
        :param params: The parameters to search for.
        :param kwargs: Additional parameters to .requests.get method

        params (copied from the API docs):
            - id str/list[str]: Search jobs by id
            - runId str/list[str]: Search jobs by runId
            - branchId str/list[str]: Search jobs by branchId
            - tokenId str/list[str]: Search jobs by tokenId
            - tokenDescription str/list[str]: Search jobs by tokenDescription
            - componentId str/list[str]: Search jobs by componentId
            - component str/list[str]: Search jobs by componentId, alias for componentId
            - configId str/list[str]: Search jobs by configId
            - config str/list[str]: Search jobs by configId, alias for configId
            - configRowIds str/list[str]: Search jobs by configRowIds
            - status str/list[str]: Search jobs by status
            - createdTimeFrom str: The jobs that were created after the given date
                e.g. "2021-01-01, -8 hours, -1 week,..."
            - createdTimeTo str: The jobs that were created before the given date
                e.g. "2021-01-01, today, last monday,..."
            - startTimeFrom str: The jobs that were started after the given date
                e.g. "2021-01-01, -8 hours, -1 week,..."
            - startTimeTo str: The jobs that were started before the given date
                e.g. "2021-01-01, today, last monday,..."
            - endTimeTo str: The jobs that were finished before the given date
                e.g. "2021-01-01, today, last monday,..."
            - endTimeFrom str: The jobs that were finished after the given date
                e.g. "2021-01-01, -8 hours, -1 week,..."
            - limit int: The number of jobs returned, default 100
            - offset int: The jobs page offset, default 0
            - sortBy str: The jobs sorting field, default "id"
                values: id, runId, projectId, branchId, componentId, configId, tokenDescription, status, createdTime,
                updatedTime, startTime, endTime, durationSeconds
            - sortOrder str: The jobs sorting order, default "desc"
                values: asc, desc
        """
        url = f'{self.base_url}/search/jobs'

        return self._get(url, params=params, **kwargs)


class DocsQuestionResponse(BaseModel):
    """The AI service response to a /docs/question request."""

    text: str = Field(description="Text of the answer to a documentation query.")
    source_urls: list[str] = Field(
        description="List of URLs to the sources of the answer.",
        default_factory=list,
        alias="sourceUrls",
    )


class AIServiceClient(Endpoint):
    """Class handling endpoints for interacting with the Keboola AI Service."""

    def __init__(self, root_url: str, token: str) -> None:
        """
        Create an AIService endpoint.
        :param root_url: Root url of API. e.g. "https://ai.keboola.com/"
        :param token: A Keboola Storage API token.
        """
        super().__init__(root_url, "", token)

    def get_component_detail(self, component_id: str) -> dict[str, Any]:
        """
        Retrieves information about a given component.
        :param component_id: The id of the component.
        """
        url = f"{self.root_url.rstrip('/')}/docs/components/{component_id}"
        return self._get(url)

    def docs_question(self, query: str) -> DocsQuestionResponse:
        """
        Answers a question using the Keboola documentation as a source.
        :param query: The query to answer.
        """
        url = f"{self.root_url.rstrip('/')}/docs/question"
        response = self._post(
            url,
            json={"query": query},
            headers={"Accept": "application/json"},
        )

        return DocsQuestionResponse.model_validate(response)<|MERGE_RESOLUTION|>--- conflicted
+++ resolved
@@ -19,14 +19,9 @@
     STATE_KEY = 'sapi_client'
     # Prefixes for the storage and queue API URLs, we do not use http:// or https:// here since we split the storage
     # api url by `connection` word
-<<<<<<< HEAD
     _PREFIX_STORAGE_API_URL = 'connection.'
     _PREFIX_QUEUE_API_URL = 'https://queue.'
-=======
-    _PREFIX_STORAGE_API_URL = "connection."
-    _PREFIX_QUEUE_API_URL = "https://queue."
-    _PREFIX_AISERVICE_API_URL = "https://ai."
->>>>>>> aa052423
+    _PREFIX_AISERVICE_API_URL = 'https://ai.'
 
     @classmethod
     def from_state(cls, state: Mapping[str, Any]) -> 'KeboolaClient':
@@ -227,15 +222,10 @@
         status: Optional[list[str]] = None,
         limit: int = 100,
         offset: int = 0,
-<<<<<<< HEAD
         sort_by: Optional[str] = 'startTime',
         sort_order: Optional[str] = 'desc',
-    ) -> Dict[str, Any]:
-=======
-        sort_by: Optional[str] = "startTime",
-        sort_order: Optional[str] = "desc",
-    ) -> dict[str, Any]:
->>>>>>> aa052423
+    ) -> dict[str, Any]:
+
         """
         Search for jobs based on the provided parameters.
         :param component_id: The id of the component.
@@ -322,11 +312,11 @@
 class DocsQuestionResponse(BaseModel):
     """The AI service response to a /docs/question request."""
 
-    text: str = Field(description="Text of the answer to a documentation query.")
+    text: str = Field(description='Text of the answer to a documentation query.')
     source_urls: list[str] = Field(
-        description="List of URLs to the sources of the answer.",
+        description='List of URLs to the sources of the answer.',
         default_factory=list,
-        alias="sourceUrls",
+        alias='sourceUrls',
     )
 
 
@@ -339,14 +329,14 @@
         :param root_url: Root url of API. e.g. "https://ai.keboola.com/"
         :param token: A Keboola Storage API token.
         """
-        super().__init__(root_url, "", token)
+        super().__init__(root_url, '', token)
 
     def get_component_detail(self, component_id: str) -> dict[str, Any]:
         """
         Retrieves information about a given component.
         :param component_id: The id of the component.
         """
-        url = f"{self.root_url.rstrip('/')}/docs/components/{component_id}"
+        url = f'{self.root_url.rstrip("/")}/docs/components/{component_id}'
         return self._get(url)
 
     def docs_question(self, query: str) -> DocsQuestionResponse:
@@ -354,11 +344,11 @@
         Answers a question using the Keboola documentation as a source.
         :param query: The query to answer.
         """
-        url = f"{self.root_url.rstrip('/')}/docs/question"
+        url = f'{self.root_url.rstrip("/")}/docs/question'
         response = self._post(
             url,
-            json={"query": query},
-            headers={"Accept": "application/json"},
+            json={'query': query},
+            headers={'Accept': 'application/json'},
         )
 
         return DocsQuestionResponse.model_validate(response)