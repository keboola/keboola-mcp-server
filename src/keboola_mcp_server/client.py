"""Keboola Storage API client wrapper."""

import logging
import os
import tempfile
<<<<<<< HEAD
from typing import Any, Mapping, Optional, cast
=======
from typing import Any, Dict, List, Mapping, Optional, cast
>>>>>>> fc62640f

import httpx
from kbcstorage.base import Endpoint
from kbcstorage.client import Client
<<<<<<< HEAD
=======
from pydantic import BaseModel, Field
>>>>>>> fc62640f

LOG = logging.getLogger(__name__)


class KeboolaClient:
    """Helper class to interact with Keboola Storage API and Job Queue API."""

    STATE_KEY = "sapi_client"
    # Prefixes for the storage and queue API URLs, we do not use http:// or https:// here since we split the storage
    # api url by `connection` word
    _PREFIX_STORAGE_API_URL = "connection."
    _PREFIX_QUEUE_API_URL = "https://queue."
    _PREFIX_AISERVICE_API_URL = "https://ai."

    @classmethod
    def from_state(cls, state: Mapping[str, Any]) -> "KeboolaClient":
        instance = state[cls.STATE_KEY]
        assert isinstance(instance, KeboolaClient), f"Expected KeboolaClient, got: {instance}"
        return instance

    def __init__(
        self,
        storage_api_token: str,
        storage_api_url: str = "https://connection.keboola.com",
    ) -> None:
        """Initialize the client.

        Args:
            storage_api_token: Keboola Storage API token
            storage_api_url: Keboola Storage API URL
        """
        self.token = storage_api_token
        # Ensure the base URL has a scheme
        if not storage_api_url.startswith(("http://", "https://")):
            storage_api_url = f"https://{storage_api_url}"

        # Construct the queue API URL from the storage API URL expecting the following format:
        # https://connection.REGION.keboola.com
        # Remove the prefix from the storage API URL https://connection.REGION.keboola.com -> REGION.keboola.com
        # and add the prefix for the queue API https://queue.REGION.keboola.com
        queue_api_url = (
            f"{self._PREFIX_QUEUE_API_URL}{storage_api_url.split(self._PREFIX_STORAGE_API_URL)[1]}"
        )
        ai_service_api_url = f"{self._PREFIX_AISERVICE_API_URL}{storage_api_url.split(self._PREFIX_STORAGE_API_URL)[1]}"

        self.base_storage_api_url = storage_api_url
        self.headers = {
            "X-StorageApi-Token": self.token,
            "Content-Type": "application/json",
            "Accept-encoding": "gzip",
        }
        # Initialize the official client for operations it handles well
        # The storage_client.jobs endpoint is for storage jobs
        # Use self.jobs_queue instead which provides access to the Job Queue API
        # that handles component/transformation jobs
        # The AI Service API is used to various endpoints built in KaiBot - such as documentation fetching
        self.storage_client = Client(self.base_storage_api_url, self.token)
        self.jobs_queue = JobsQueue(queue_api_url, self.token)
        self.ai_service_client = AIServiceClient(ai_service_api_url, self.token)

    async def get(
        self,
        endpoint: str,
        params: Optional[dict[str, Any]] = None,
    ) -> dict[str, Any]:
        """Make a GET request to Keboola Storage API.

        Args:
            endpoint: API endpoint to call
            params: Query parameters for the request

        Returns:
            API response as dictionary
        """
        async with httpx.AsyncClient() as client:
            response = await client.get(
                f"{self.base_storage_api_url}/v2/storage/{endpoint}",
                headers=self.headers,
                params=params,
            )
            response.raise_for_status()
            return cast(dict[str, Any], response.json())

    async def post(
        self,
        endpoint: str,
        data: Optional[dict[str, Any]] = None,
    ) -> dict[str, Any]:
        """Make a POST request to Keboola Storage API.

        Args:
            endpoint: API endpoint to call
            data: Request payload

        Returns:
            API response as dictionary
        """
        async with httpx.AsyncClient() as client:
            response = await client.post(
                f"{self.base_storage_api_url}/v2/storage/{endpoint}",
                headers=self.headers,
                json=data if data is not None else {},
            )
            response.raise_for_status()
            return cast(dict[str, Any], response.json())

    async def put(
        self,
        endpoint: str,
        data: Optional[dict[str, Any]] = None,
    ) -> dict[str, Any]:
        """Make a PUT request to Keboola Storage API.

        Args:
            endpoint: API endpoint to call
            data: Request payload

        Returns:
            API response as dictionary
        """
        async with httpx.AsyncClient() as client:
            response = await client.put(
                f"{self.base_storage_api_url}/v2/storage/{endpoint}",
                headers=self.headers,
                data=data if data is not None else {},
            )
            response.raise_for_status()
            return cast(dict[str, Any], response.json())

    async def delete(
        self,
        endpoint: str,
    ) -> dict[str, Any]:
        """Make a DELETE request to Keboola Storage API.

        Args:
            endpoint: API endpoint to call

        Returns:
            API response as dictionary
        """
        async with httpx.AsyncClient() as client:
            response = await client.delete(
                f"{self.base_storage_api_url}/v2/storage/{endpoint}",
                headers=self.headers,
            )
            response.raise_for_status()

            return cast(dict[str, Any], response.json())

    async def download_table_data_async(self, table_id: str) -> str:
        """Download table data using the export endpoint.

        Args:
            table_id: ID of the table to download

        Returns:
            Table data as string
        """
        try:
            with tempfile.TemporaryDirectory() as temp_dir:
                # Get just the table name from the table_id
                table_name = table_id.split(".")[-1]
                # Export the table data
                self.storage_client.tables.export_to_file(table_id, temp_dir)
                # Read the exported file
                actual_file = os.path.join(temp_dir, table_name)
                with open(actual_file, "r") as f:
                    data = f.read()
                return data
        except Exception as e:
            LOG.error(f"Error downloading table {table_id}: {str(e)}")
            return f"Error downloading table: {str(e)}"


class JobsQueue(Endpoint):
    """
    Class handling endpoints for interacting with the Keboola Job Queue API. This class extends the Endpoint class
    from the kbcstorage library to leverage its core functionality, while using a different base URL
    and the same Storage API token for authentication.

    Attributes:
        base_url (str): The base URL for this endpoint.
        token (str): A key for the Storage API.
    """

    def __init__(self, root_url: str, token: str):
        """
        Create a JobsQueue endpoint.
        :param root_url: Root url of API. e.g. "https://queue.keboola.com/"
        :param token: A key for the Storage API. Can be found in the storage console.
        """
        super().__init__(root_url, "", token)

        # set the base url to the root url
        self.base_url = self.root_url.rstrip("/")

    def detail(self, job_id: str) -> dict[str, Any]:
        """
        Retrieves information about a given job.
        :param job_id: The id of the job.
        """
        url = f"{self.base_url}/jobs/{job_id}"

        return self._get(url)

    def search_jobs_by(
        self,
        component_id: Optional[str] = None,
        config_id: Optional[str] = None,
        status: Optional[list[str]] = None,
        limit: int = 100,
        offset: int = 0,
        sort_by: Optional[str] = "startTime",
        sort_order: Optional[str] = "desc",
    ) -> dict[str, Any]:
        """
        Search for jobs based on the provided parameters.
        :param component_id: The id of the component.
        :param config_id: The id of the configuration.
        :param status: The status of the jobs to filter by.
        :param limit: The number of jobs to return.
        :param offset: The offset of the jobs to return.
        :param sort_by: The field to sort the jobs by.
        :param sort_order: The order to sort the jobs by.
        """
        params = {
            "componentId": component_id,
            "configId": config_id,
            "status": status,
            "limit": limit,
            "offset": offset,
            "sortBy": sort_by,
            "sortOrder": sort_order,
        }
        return self._search(params=params)

    def create_job(
        self,
        component_id: str,
        configuration_id: str,
    ) -> dict[str, Any]:
        """
        Create a new job.
        :param component_id: The id of the component.
        :param configuration_id: The id of the configuration.
        :return: The response from the API call - created job or raise an error.
        """
        url = f"{self.base_url}/jobs"
        payload = {
            "component": component_id,
            "config": configuration_id,
            "mode": "run",
        }
        return self._post(url, json=payload)

    def _search(self, params: dict[str, Any], **kwargs) -> dict[str, Any]:
        """
        Search for jobs based on the provided parameters.
        :param params: The parameters to search for.
        :param kwargs: Additional parameters to .requests.get method

        params (copied from the API docs):
            - id str/list[str]: Search jobs by id
            - runId str/list[str]: Search jobs by runId
            - branchId str/list[str]: Search jobs by branchId
            - tokenId str/list[str]: Search jobs by tokenId
            - tokenDescription str/list[str]: Search jobs by tokenDescription
            - componentId str/list[str]: Search jobs by componentId
            - component str/list[str]: Search jobs by componentId, alias for componentId
            - configId str/list[str]: Search jobs by configId
            - config str/list[str]: Search jobs by configId, alias for configId
            - configRowIds str/list[str]: Search jobs by configRowIds
            - status str/list[str]: Search jobs by status
            - createdTimeFrom str: The jobs that were created after the given date
                e.g. "2021-01-01, -8 hours, -1 week,..."
            - createdTimeTo str: The jobs that were created before the given date
                e.g. "2021-01-01, today, last monday,..."
            - startTimeFrom str: The jobs that were started after the given date
                e.g. "2021-01-01, -8 hours, -1 week,..."
            - startTimeTo str: The jobs that were started before the given date
                e.g. "2021-01-01, today, last monday,..."
            - endTimeTo str: The jobs that were finished before the given date
                e.g. "2021-01-01, today, last monday,..."
            - endTimeFrom str: The jobs that were finished after the given date
                e.g. "2021-01-01, -8 hours, -1 week,..."
            - limit int: The number of jobs returned, default 100
            - offset int: The jobs page offset, default 0
            - sortBy str: The jobs sorting field, default "id"
                values: id, runId, projectId, branchId, componentId, configId, tokenDescription, status, createdTime,
                updatedTime, startTime, endTime, durationSeconds
            - sortOrder str: The jobs sorting order, default "desc"
                values: asc, desc
        """
        url = f"{self.base_url}/search/jobs"

        return self._get(url, params=params, **kwargs)


class DocsQuestionResponse(BaseModel):
    """The AI service response to a /docs/question request."""

    text: str = Field(description="Text of the answer to a documentation query.")
    source_urls: list[str] = Field(
        description="List of URLs to the sources of the answer.",
        default_factory=list,
        alias="sourceUrls",
    )


class AIServiceClient(Endpoint):
    """Class handling endpoints for interacting with the Keboola AI Service."""

    def __init__(self, root_url: str, token: str) -> None:
        """
        Create an AIService endpoint.
        :param root_url: Root url of API. e.g. "https://ai.keboola.com/"
        :param token: A Keboola Storage API token.
        """
        super().__init__(root_url, "", token)

    def get_component_detail(self, component_id: str) -> Dict[str, Any]:
        """
        Retrieves information about a given component.
        :param component_id: The id of the component.
        """
        url = f"{self.root_url.rstrip('/')}/docs/components/{component_id}"
        return self._get(url)

    def docs_question(self, query: str) -> DocsQuestionResponse:
        """
        Answers a question using the Keboola documentation as a source.
        :param query: The query to answer.
        """
        url = f"{self.root_url.rstrip('/')}/docs/question"
        response = self._post(
            url,
            json={"query": query},
            headers={"Accept": "application/json"},
        )

        return DocsQuestionResponse.model_validate(response)<|MERGE_RESOLUTION|>--- conflicted
+++ resolved
@@ -3,19 +3,12 @@
 import logging
 import os
 import tempfile
-<<<<<<< HEAD
 from typing import Any, Mapping, Optional, cast
-=======
-from typing import Any, Dict, List, Mapping, Optional, cast
->>>>>>> fc62640f
 
 import httpx
 from kbcstorage.base import Endpoint
 from kbcstorage.client import Client
-<<<<<<< HEAD
-=======
 from pydantic import BaseModel, Field
->>>>>>> fc62640f
 
 LOG = logging.getLogger(__name__)
 
@@ -337,7 +330,7 @@
         """
         super().__init__(root_url, "", token)
 
-    def get_component_detail(self, component_id: str) -> Dict[str, Any]:
+    def get_component_detail(self, component_id: str) -> dict[str, Any]:
         """
         Retrieves information about a given component.
         :param component_id: The id of the component.
