name: Build and Push Docker Image

on:
  push:
<<<<<<< HEAD
    branches:
      - main
    tags:
=======
    tags:
      - 'v*'
>>>>>>> 73381c80
      - 'v*-dev.*'

env:
  SERVICE_IMAGE_NAME: "keboola/mcp-server"

jobs:
  build-and-push:
    runs-on: ubuntu-latest
    permissions:
      contents: read
      id-token: write

    steps:
      - name: Checkout repository
        uses: actions/checkout@v4

      - name: Set up Docker Buildx
        uses: docker/setup-buildx-action@v3

      - name: Extract metadata
        id: meta
        uses: docker/metadata-action@v5
        with:
          images: |
            ${{ env.SERVICE_IMAGE_NAME }}
          tags: |
            type=ref,event=branch
            type=ref,event=pr
            type=sha,format=long
            type=raw,value=dev-${{ github.sha }},enable=${{ github.event_name == 'pull_request' }}
<<<<<<< HEAD
            type=raw,value=production-${{ github.sha }},enable=${{ github.ref == 'refs/heads/main' }}
=======
            type=raw,value=production-${{ github.sha }},enable=${{ startsWith(github.ref, 'refs/tags/v') && !contains(github.ref, '-dev.') }}
>>>>>>> 73381c80
            type=raw,value=canary-orion-${{ github.sha }},enable=${{ startsWith(github.ref, 'refs/tags/v') && contains(github.ref, '-dev.') }}

      - name: Docker login
        uses: docker/login-action@v3
        with:
          username: ${{ secrets.DOCKERHUB_PUSH_USER }}
          password: ${{ secrets.DOCKERHUB_PUSH_TOKEN }}

      - name: Build and push Docker image
        uses: docker/build-push-action@v6
        with:
          context: .
          file: ./Dockerfile # Explicitly specify the Dockerfile path
          platforms: linux/amd64,linux/arm64
          tags: ${{ steps.meta.outputs.tags }}
          labels: ${{ steps.meta.outputs.labels }}
          push: true
          cache-from: type=gha
          cache-to: type=gha,mode=max

      - name: Trigger image tag update
        uses: ./.github/actions/trigger-image-tag-update
        with:
          helm-chart: "mcp-server"
          image-tag: canary-orion-${{ github.sha }}
          github-app-private-key: ${{ secrets.GITOPS_KBC_STACKS_TRIGGER_APP_PVK }}<|MERGE_RESOLUTION|>--- conflicted
+++ resolved
@@ -2,14 +2,8 @@
 
 on:
   push:
-<<<<<<< HEAD
-    branches:
-      - main
-    tags:
-=======
     tags:
       - 'v*'
->>>>>>> 73381c80
       - 'v*-dev.*'
 
 env:
@@ -40,11 +34,7 @@
             type=ref,event=pr
             type=sha,format=long
             type=raw,value=dev-${{ github.sha }},enable=${{ github.event_name == 'pull_request' }}
-<<<<<<< HEAD
-            type=raw,value=production-${{ github.sha }},enable=${{ github.ref == 'refs/heads/main' }}
-=======
             type=raw,value=production-${{ github.sha }},enable=${{ startsWith(github.ref, 'refs/tags/v') && !contains(github.ref, '-dev.') }}
->>>>>>> 73381c80
             type=raw,value=canary-orion-${{ github.sha }},enable=${{ startsWith(github.ref, 'refs/tags/v') && contains(github.ref, '-dev.') }}
 
       - name: Docker login
