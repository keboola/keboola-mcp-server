--- conflicted
+++ resolved
@@ -412,37 +412,7 @@
     expected: list[ComponentType],
 ):
     """Test list_component_configurations tool with core component."""
-<<<<<<< HEAD
     assert _handle_component_types(component_type) == expected
-
-
-@pytest.mark.parametrize(
-    "component_id, configuration_id, expected",
-    [
-        ("keboola.ex-aws-s3", "123", f"keboola.ex-aws-s3{FULLY_QUALIFIED_ID_SEPARATOR}123"),
-        (
-            "keboola.wr-google-drive",
-            "234",
-            f"keboola.wr-google-drive{FULLY_QUALIFIED_ID_SEPARATOR}234",
-        ),
-    ],
-)
-def test_set_fully_qualified_id(
-    component_id: str,
-    configuration_id: str,
-    expected: str,
-    mock_component: dict[str, Any],
-    mock_configuration: dict[str, Any],
-):
-    """Test set_fully_qualified_id tool."""
-    component = mock_component
-    configuration = mock_configuration
-    component["id"] = component_id
-    configuration["id"] = configuration_id
-    component_configuration = ReducedComponentConfiguration.model_validate(
-        {**configuration, "component_id": component_id}
-    )
-    assert component_configuration.fully_qualified_id == expected
 
 
 @pytest.mark.parametrize(
@@ -622,7 +592,4 @@
             assert table.destination is not None
             assert table.source is not None
             assert table.source == expected_table_name
-            assert table.destination == f"{expected_out_bucket_name}.{expected_table_name}"
-=======
-    assert _handle_component_types(component_type) == expected
->>>>>>> 866fc723
+            assert table.destination == f"{expected_out_bucket_name}.{expected_table_name}"