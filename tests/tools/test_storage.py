--- conflicted
+++ resolved
@@ -100,9 +100,7 @@
     keboola_client.storage_client_sync.buckets = mocker.MagicMock()
 
     expected_bucket = next(b for b in mock_buckets if b['id'] == bucket_id)
-    keboola_client.storage_client_sync.buckets.detail = mocker.MagicMock(
-        return_value=expected_bucket
-    )
+    keboola_client.storage_client_sync.buckets.detail = mocker.MagicMock(return_value=expected_bucket)
 
     result = await get_bucket_detail(bucket_id, mcp_context_client)
 
@@ -160,17 +158,6 @@
 
 
 @pytest.mark.asyncio
-<<<<<<< HEAD
-async def test_get_table_detail(mcp_context_client: Context, mock_table_data: Mapping[str, Any]) -> None:
-    """Test get_table_detail tool."""
-
-    keboola_client = KeboolaClient.from_state(mcp_context_client.session.state)
-    keboola_client.storage_client.tables = MagicMock()
-    keboola_client.storage_client.tables.detail = MagicMock(return_value=mock_table_data['raw_table_data'])
-
-    workspace_manager = WorkspaceManager.from_state(mcp_context_client.session.state)
-    workspace_manager.get_table_fqn = AsyncMock(return_value=mock_table_data['additional_data']['table_fqn'])
-=======
 async def test_get_table_detail(
     mocker: MockerFixture, mcp_context_client: Context, mock_table_data: Mapping[str, Any]
 ) -> None:
@@ -178,15 +165,10 @@
 
     keboola_client = KeboolaClient.from_state(mcp_context_client.session.state)
     keboola_client.storage_client_sync.tables = mocker.MagicMock()
-    keboola_client.storage_client_sync.tables.detail = mocker.MagicMock(
-        return_value=mock_table_data['raw_table_data']
-    )
+    keboola_client.storage_client_sync.tables.detail = mocker.MagicMock(return_value=mock_table_data['raw_table_data'])
 
     workspace_manager = WorkspaceManager.from_state(mcp_context_client.session.state)
-    workspace_manager.get_table_fqn = mocker.AsyncMock(
-        return_value=mock_table_data['additional_data']['table_fqn']
-    )
->>>>>>> c4595c18
+    workspace_manager.get_table_fqn = mocker.AsyncMock(return_value=mock_table_data['additional_data']['table_fqn'])
     workspace_manager.get_quoted_name.side_effect = lambda name: f'#{name}#'
     result = await get_table_detail(mock_table_data['raw_table_data']['id'], mcp_context_client)
 
@@ -232,13 +214,7 @@
     keboola_client.storage_client_sync.buckets.list_tables.return_value = sapi_response
     result = await retrieve_bucket_tables('bucket-id', mcp_context_client)
     assert result == expected
-<<<<<<< HEAD
-    keboola_client.storage_client.buckets.list_tables.assert_called_once_with('bucket-id', include=['metadata'])
-=======
-    keboola_client.storage_client_sync.buckets.list_tables.assert_called_once_with(
-        'bucket-id', include=['metadata']
-    )
->>>>>>> c4595c18
+    keboola_client.storage_client_sync.buckets.list_tables.assert_called_once_with('bucket-id', include=['metadata'])
 
 
 @pytest.fixture
@@ -272,19 +248,13 @@
 
 
 @pytest.mark.asyncio
-<<<<<<< HEAD
-async def test_update_bucket_description_success(mcp_context_client, mock_update_bucket_description_response) -> None:
-=======
 async def test_update_bucket_description_success(
     mocker: MockerFixture, mcp_context_client, mock_update_bucket_description_response
 ) -> None:
->>>>>>> c4595c18
     """Test successful update of bucket description."""
 
     keboola_client = KeboolaClient.from_state(mcp_context_client.session.state)
-    keboola_client.storage_client.post = mocker.AsyncMock(
-        return_value=mock_update_bucket_description_response
-    )
+    keboola_client.storage_client.post = mocker.AsyncMock(return_value=mock_update_bucket_description_response)
 
     result = await update_bucket_description(
         bucket_id='in.c-test.bucket-id',
@@ -306,20 +276,14 @@
 
 
 @pytest.mark.asyncio
-<<<<<<< HEAD
-async def test_update_table_description_success(mcp_context_client, mock_update_table_description_response) -> None:
-=======
 async def test_update_table_description_success(
     mocker: MockerFixture, mcp_context_client, mock_update_table_description_response
 ) -> None:
->>>>>>> c4595c18
     """Test successful update of table description."""
 
     # Mock the Keboola client post method
     keboola_client = KeboolaClient.from_state(mcp_context_client.session.state)
-    keboola_client.storage_client.post = mocker.AsyncMock(
-        return_value=mock_update_table_description_response
-    )
+    keboola_client.storage_client.post = mocker.AsyncMock(return_value=mock_update_table_description_response)
 
     result = await update_table_description(
         table_id='in.c-test.test-table',
