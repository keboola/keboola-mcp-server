"""Unit tests for Flow management tools."""

from typing import Any, Dict, List

import pytest
from dateutil import parser
from mcp.server.fastmcp import Context
from pytest_mock import MockerFixture

from keboola_mcp_server.client import ORCHESTRATOR_COMPONENT_ID, KeboolaClient
from keboola_mcp_server.tools.components.model import (
    FlowConfiguration,
    FlowConfigurationResponse,
    FlowPhase,
    FlowTask,
    ReducedFlow,
)
from keboola_mcp_server.tools.flow import (
    FlowToolResponse,
    _check_circular_dependencies,
    _ensure_phase_ids,
    _ensure_task_ids,
    _validate_flow_structure,
    create_flow,
    get_flow_detail,
    retrieve_flows,
    update_flow,
)
from keboola_mcp_server.tools.workspace import ProjectManager

# --- Fixtures ---


@pytest.fixture
def mock_project_id() -> str:
    """Mocks a project id."""
    return '1'


@pytest.fixture
def mock_raw_flow_config() -> Dict[str, Any]:
    """Mock raw flow configuration as returned by Keboola API."""
    return {
        'id': '21703284',
        'name': 'Test Flow',
        'description': 'Test flow description',
        'version': 1,
        'isDisabled': False,
        'isDeleted': False,
        'configuration': {
            'phases': [
                {'id': 1, 'name': 'Data Extraction', 'description': 'Extract data from sources', 'dependsOn': []},
                {'id': 2, 'name': 'Data Processing', 'description': 'Process extracted data', 'dependsOn': [1]},
            ],
            'tasks': [
                {
                    'id': 20001,
                    'name': 'Extract AWS S3',
                    'phase': 1,
                    'enabled': True,
                    'continueOnFailure': False,
                    'task': {'componentId': 'keboola.ex-aws-s3', 'configId': '12345', 'mode': 'run'},
                },
                {
                    'id': 20002,
                    'name': 'Process Data',
                    'phase': 2,
                    'enabled': True,
                    'continueOnFailure': False,
                    'task': {'componentId': 'keboola.snowflake-transformation', 'configId': '67890', 'mode': 'run'},
                },
            ],
        },
        'changeDescription': 'Initial creation',
        'metadata': [],
        'created': '2025-05-25T06:33:41+0200',
    }


@pytest.fixture
def mock_empty_flow_config() -> Dict[str, Any]:
    """Mock empty flow configuration."""
    return {
        'id': '21703285',
        'name': 'Empty Flow',
        'description': 'Empty test flow',
        'version': 1,
        'isDisabled': False,
        'isDeleted': False,
        'configuration': {'phases': [], 'tasks': []},
        'changeDescription': None,
        'metadata': [],
        'created': '2025-05-25T07:00:00+0200',
    }


@pytest.fixture
def sample_phases() -> List[Dict[str, Any]]:
    """Sample phase definitions for testing."""
    return [
        {'name': 'Data Extraction', 'dependsOn': [], 'description': 'Extract data'},
        {'name': 'Data Processing', 'dependsOn': [1], 'description': 'Process data'},
        {'name': 'Data Output', 'dependsOn': [2], 'description': 'Output processed data'},
    ]


@pytest.fixture
def sample_tasks() -> List[Dict[str, Any]]:
    """Sample task definitions for testing."""
    return [
        {'name': 'Extract from S3', 'phase': 1, 'task': {'componentId': 'keboola.ex-aws-s3', 'configId': '12345'}},
        {
            'name': 'Transform Data',
            'phase': 2,
            'task': {'componentId': 'keboola.snowflake-transformation', 'configId': '67890'},
        },
        {
            'name': 'Export to BigQuery',
            'phase': 3,
            'task': {'componentId': 'keboola.wr-google-bigquery-v2', 'configId': '11111'},
        },
    ]


# --- Test Model Parsing ---


class TestFlowModels:
    """Test Flow Pydantic models."""

    def test_flow_configuration_response_from_raw_config(self, mock_raw_flow_config):
        """Test parsing raw API response into FlowConfigurationResponse."""
        flow_response = FlowConfigurationResponse.from_raw_config(mock_raw_flow_config)

        assert flow_response.component_id == ORCHESTRATOR_COMPONENT_ID
        assert flow_response.configuration_id == '21703284'
        assert flow_response.configuration_name == 'Test Flow'
        assert flow_response.configuration_description == 'Test flow description'
        assert flow_response.version == 1
        assert flow_response.is_disabled is False
        assert flow_response.is_deleted is False

        config = flow_response.configuration
        assert isinstance(config, FlowConfiguration)
        assert len(config.phases) == 2
        assert len(config.tasks) == 2

        phase1 = config.phases[0]
        assert isinstance(phase1, FlowPhase)
        assert phase1.id == 1
        assert phase1.name == 'Data Extraction'
        assert phase1.depends_on == []

        phase2 = config.phases[1]
        assert phase2.id == 2
        assert phase2.depends_on == [1]

        task1 = config.tasks[0]
        assert isinstance(task1, FlowTask)
        assert task1.id == 20001
        assert task1.name == 'Extract AWS S3'
        assert task1.phase == 1
        assert task1.task['componentId'] == 'keboola.ex-aws-s3'

    def test_reduced_flow_from_raw_config(self, mock_raw_flow_config):
        """Test parsing raw API response into ReducedFlow."""
        reduced_flow = ReducedFlow.from_raw_config(mock_raw_flow_config)

        assert reduced_flow.id == '21703284'
        assert reduced_flow.name == 'Test Flow'
        assert reduced_flow.description == 'Test flow description'
        assert reduced_flow.version == 1
        assert reduced_flow.phases_count == 2
        assert reduced_flow.tasks_count == 2
        assert reduced_flow.is_disabled is False
        assert reduced_flow.is_deleted is False

    def test_empty_flow_parsing(self, mock_empty_flow_config):
        """Test parsing empty flow configuration."""
        flow_response = FlowConfigurationResponse.from_raw_config(mock_empty_flow_config)
        reduced_flow = ReducedFlow.from_raw_config(mock_empty_flow_config)

        assert len(flow_response.configuration.phases) == 0
        assert len(flow_response.configuration.tasks) == 0
        assert reduced_flow.phases_count == 0
        assert reduced_flow.tasks_count == 0


# --- Test Helper Functions ---


class TestFlowHelpers:
    """Test helper functions for flow processing."""

    def test_ensure_phase_ids_with_missing_ids(self):
        """Test phase ID generation when IDs are missing."""
        phases = [{'name': 'Phase 1'}, {'name': 'Phase 2', 'dependsOn': [1]}, {'id': 5, 'name': 'Phase 5'}]

        processed_phases = _ensure_phase_ids(phases)

        assert len(processed_phases) == 3
        assert processed_phases[0].id == 1
        assert processed_phases[0].name == 'Phase 1'
        assert processed_phases[1].id == 2
        assert processed_phases[1].name == 'Phase 2'
        assert processed_phases[2].id == 5
        assert processed_phases[2].name == 'Phase 5'

    def test_ensure_phase_ids_with_existing_ids(self):
        """Test phase processing when IDs already exist."""
        phases = [
            {'id': 10, 'name': 'Custom Phase 1'},
            {'id': 'string-id', 'name': 'Custom Phase 2', 'dependsOn': [10]},
        ]

        processed_phases = _ensure_phase_ids(phases)

        assert len(processed_phases) == 2
        assert processed_phases[0].id == 10
        assert processed_phases[1].id == 'string-id'
        assert processed_phases[1].depends_on == [10]

    def test_ensure_task_ids_with_missing_ids(self):
        """Test task ID generation using 20001+ pattern."""
        tasks = [
            {'name': 'Task 1', 'phase': 1, 'task': {'componentId': 'comp1'}},
            {'name': 'Task 2', 'phase': 2, 'task': {'componentId': 'comp2'}},
            {'id': 30000, 'name': 'Task 3', 'phase': 3, 'task': {'componentId': 'comp3'}},
        ]

        processed_tasks = _ensure_task_ids(tasks)

        assert len(processed_tasks) == 3
        assert processed_tasks[0].id == 20001
        assert processed_tasks[1].id == 20002
        assert processed_tasks[2].id == 30000

    def test_ensure_task_ids_adds_default_mode(self):
        """Test that default mode 'run' is added to tasks."""
        tasks = [
            {'name': 'Task 1', 'phase': 1, 'task': {'componentId': 'comp1'}},
            {'name': 'Task 2', 'phase': 1, 'task': {'componentId': 'comp2', 'mode': 'debug'}},
        ]

        processed_tasks = _ensure_task_ids(tasks)

        assert processed_tasks[0].task['mode'] == 'run'  # Default added
        assert processed_tasks[1].task['mode'] == 'debug'  # Existing preserved

    def test_ensure_task_ids_validates_required_fields(self):
        """Test validation of required task fields."""
        with pytest.raises(ValueError, match="missing 'task' configuration"):
            _ensure_task_ids([{'name': 'Bad Task', 'phase': 1}])

        with pytest.raises(ValueError, match='missing componentId'):
            _ensure_task_ids([{'name': 'Bad Task', 'phase': 1, 'task': {}}])

    def test_validate_flow_structure_success(self, sample_phases, sample_tasks):
        """Test successful flow structure validation."""
        phases = _ensure_phase_ids(sample_phases)
        tasks = _ensure_task_ids(sample_tasks)

        _validate_flow_structure(phases, tasks)

    def test_validate_flow_structure_invalid_phase_dependency(self):
        """Test validation failure for invalid phase dependencies."""
        phases = _ensure_phase_ids([{'id': 1, 'name': 'Phase 1', 'dependsOn': [999]}])  # Non-existent phase
        tasks = []

        with pytest.raises(ValueError, match='depends on non-existent phase 999'):
            _validate_flow_structure(phases, tasks)

    def test_validate_flow_structure_invalid_task_phase(self):
        """Test validation failure for task referencing non-existent phase."""
        phases = _ensure_phase_ids([{'id': 1, 'name': 'Phase 1'}])
        tasks = _ensure_task_ids(
            [{'name': 'Bad Task', 'phase': 999, 'task': {'componentId': 'comp1'}}]  # Non-existent phase
        )

        with pytest.raises(ValueError, match='references non-existent phase 999'):
            _validate_flow_structure(phases, tasks)


# --- Test Circular Dependency Detection ---


class TestCircularDependencies:
    """Test circular dependency detection."""

    def test_no_circular_dependencies(self):
        """Test flow with no circular dependencies."""
        phases = _ensure_phase_ids(
            [
                {'id': 1, 'name': 'Phase 1'},
                {'id': 2, 'name': 'Phase 2', 'dependsOn': [1]},
                {'id': 3, 'name': 'Phase 3', 'dependsOn': [2]},
            ]
        )

        _check_circular_dependencies(phases)

    def test_direct_circular_dependency(self):
        """Test detection of direct circular dependency."""
        phases = _ensure_phase_ids(
            [{'id': 1, 'name': 'Phase 1', 'dependsOn': [2]}, {'id': 2, 'name': 'Phase 2', 'dependsOn': [1]}]
        )

        with pytest.raises(ValueError, match='Circular dependency detected'):
            _check_circular_dependencies(phases)

    def test_indirect_circular_dependency(self):
        """Test detection of indirect circular dependency."""
        phases = _ensure_phase_ids(
            [
                {'id': 1, 'name': 'Phase 1', 'dependsOn': [3]},
                {'id': 2, 'name': 'Phase 2', 'dependsOn': [1]},
                {'id': 3, 'name': 'Phase 3', 'dependsOn': [2]},
            ]
        )

        with pytest.raises(ValueError, match='Circular dependency detected'):
            _check_circular_dependencies(phases)

    def test_self_referencing_dependency(self):
        """Test detection of self-referencing dependency."""
        phases = _ensure_phase_ids([{'id': 1, 'name': 'Phase 1', 'dependsOn': [1]}])

        with pytest.raises(ValueError, match='Circular dependency detected'):
            _check_circular_dependencies(phases)

    def test_complex_valid_dependencies(self):
        """Test complex but valid dependency structure."""
        phases = _ensure_phase_ids(
            [
                {'id': 1, 'name': 'Phase 1'},
                {'id': 2, 'name': 'Phase 2'},
                {'id': 3, 'name': 'Phase 3', 'dependsOn': [1, 2]},
                {'id': 4, 'name': 'Phase 4', 'dependsOn': [3]},
                {'id': 5, 'name': 'Phase 5', 'dependsOn': [1]},
            ]
        )

        _check_circular_dependencies(phases)


# --- Test Flow Tools ---


class TestFlowTools:
    """Test flow management tools."""

    @pytest.mark.asyncio
    async def test_create_flow(
        self,
        mocker: MockerFixture,
        mcp_context_client: Context,
        sample_phases: List[Dict[str, Any]],
        sample_tasks: List[Dict[str, Any]],
        mock_raw_flow_config: Dict[str, Any],
<<<<<<< HEAD
        mock_project_id: str
=======
>>>>>>> d109545c
    ):
        """Test flow creation."""
        keboola_client = KeboolaClient.from_state(mcp_context_client.session.state)
        keboola_client.storage_client.flow_create = mocker.AsyncMock(
            return_value=mock_raw_flow_config
        )
        project_manager = ProjectManager.from_state(mcp_context_client.session.state)
        project_manager.get_project = mocker.AsyncMock(return_value=mock_project_id)

        result = await create_flow(
            ctx=mcp_context_client,
            name='Test Flow',
            description='Test flow description',
            phases=sample_phases,
            tasks=sample_tasks,
        )

        assert isinstance(result, FlowToolResponse)
        assert result.description == 'Test flow description'
        assert result.timestamp == parser.isoparse('2025-05-25T06:33:41+0200')
        assert result.success is True

        keboola_client.storage_client.flow_create.assert_called_once()
        call_args = keboola_client.storage_client.flow_create.call_args

        assert call_args.kwargs['name'] == 'Test Flow'
        assert call_args.kwargs['description'] == 'Test flow description'
        assert 'flow_configuration' in call_args.kwargs

        flow_config = call_args.kwargs['flow_configuration']
        assert 'phases' in flow_config
        assert 'tasks' in flow_config
        assert len(flow_config['phases']) == 3
        assert len(flow_config['tasks']) == 3

    @pytest.mark.asyncio
    async def test_retrieve_flows_all(
        self,
        mocker: MockerFixture,
        mcp_context_client: Context,
        mock_raw_flow_config: Dict[str, Any],
        mock_empty_flow_config: Dict[str, Any],
    ):
        """Test retrieving all flows."""
        keboola_client = KeboolaClient.from_state(mcp_context_client.session.state)
        keboola_client.storage_client.flow_list = mocker.AsyncMock(
            return_value=[mock_raw_flow_config, mock_empty_flow_config]
        )

        result = await retrieve_flows(ctx=mcp_context_client)

        assert isinstance(result, list)
        assert len(result) == 2
        assert all(isinstance(flow, ReducedFlow) for flow in result)
        assert result[0].id == '21703284'
        assert result[1].id == '21703285'
        assert result[0].phases_count == 2
        assert result[1].phases_count == 0

    @pytest.mark.asyncio
    async def test_retrieve_flows_specific_ids(
        self, mocker: MockerFixture, mcp_context_client: Context, mock_raw_flow_config: Dict[str, Any]
    ):
        """Test retrieving specific flows by ID."""
        keboola_client = KeboolaClient.from_state(mcp_context_client.session.state)
        keboola_client.storage_client.flow_detail = mocker.AsyncMock(
            return_value=mock_raw_flow_config
        )

        result = await retrieve_flows(ctx=mcp_context_client, flow_ids=['21703284'])

        assert len(result) == 1
        assert result[0].id == '21703284'
        keboola_client.storage_client.flow_detail.assert_called_once_with('21703284')

    @pytest.mark.asyncio
    async def test_retrieve_flows_with_missing_id(
        self, mocker: MockerFixture, mcp_context_client: Context, mock_raw_flow_config: Dict[str, Any]
    ):
        """Test retrieving flows when some IDs don't exist."""
        keboola_client = KeboolaClient.from_state(mcp_context_client.session.state)

        def mock_get_flow(flow_id):
            if flow_id == '21703284':
                return mock_raw_flow_config
            else:
                raise Exception(f'Flow {flow_id} not found')

        keboola_client.storage_client.flow_detail = mocker.AsyncMock(
            side_effect=mock_get_flow
        )

        result = await retrieve_flows(ctx=mcp_context_client, flow_ids=['21703284', 'nonexistent'])

        assert len(result) == 1
        assert result[0].id == '21703284'

    @pytest.mark.asyncio
    async def test_get_flow_detail(
        self, mocker: MockerFixture, mcp_context_client: Context, mock_raw_flow_config: Dict[str, Any]
    ):
        """Test getting detailed flow configuration."""
        keboola_client = KeboolaClient.from_state(mcp_context_client.session.state)
        keboola_client.storage_client.flow_detail = mocker.AsyncMock(
            return_value=mock_raw_flow_config
        )

        result = await get_flow_detail(ctx=mcp_context_client, configuration_id='21703284')

        assert isinstance(result, FlowConfiguration)
        assert len(result.phases) == 2
        assert len(result.tasks) == 2
        assert result.phases[0].name == 'Data Extraction'
        assert result.tasks[0].name == 'Extract AWS S3'

    @pytest.mark.asyncio
    async def test_update_flow(
        self,
        mocker: MockerFixture,
        mcp_context_client: Context,
        sample_phases: List[Dict[str, Any]],
        sample_tasks: List[Dict[str, Any]],
        mock_raw_flow_config: Dict[str, Any],
<<<<<<< HEAD
        mock_project_id: str
=======
>>>>>>> d109545c
    ):
        """Test flow update."""
        mock_raw_flow_config['description'] = 'Updated description'
        keboola_client = KeboolaClient.from_state(mcp_context_client.session.state)
        keboola_client.storage_client.flow_update = mocker.AsyncMock(
            return_value=mock_raw_flow_config
        )
        project_manager = ProjectManager.from_state(mcp_context_client.session.state)
        project_manager.get_project = mocker.AsyncMock(return_value=mock_project_id)

        result = await update_flow(
            ctx=mcp_context_client,
            configuration_id='21703284',
            name='Updated Flow',
            description='Updated description',
            phases=sample_phases,
            tasks=sample_tasks,
            change_description='Updated flow structure',
        )

        assert isinstance(result, FlowToolResponse)
        assert result.description == 'Updated description'
        assert result.timestamp == parser.isoparse('2025-05-25T06:33:41+0200')
        assert result.success is True

        keboola_client.storage_client.flow_update.assert_called_once()
        call_args = keboola_client.storage_client.flow_update.call_args

        assert call_args.kwargs['config_id'] == '21703284'
        assert call_args.kwargs['name'] == 'Updated Flow'
        assert call_args.kwargs['description'] == 'Updated description'
        assert call_args.kwargs['change_description'] == 'Updated flow structure'

        flow_config = call_args.kwargs['flow_configuration']
        assert 'phases' in flow_config
        assert 'tasks' in flow_config


# --- Test Edge Cases ---


class TestFlowEdgeCases:
    """Test edge cases and error conditions."""

    @pytest.mark.asyncio
    async def test_create_flow_with_invalid_structure(self, mcp_context_client: Context):
        """Test flow creation with invalid structure."""
        invalid_phases = [{'name': 'Phase 1', 'dependsOn': [999]}]  # Invalid dependency
        invalid_tasks = [{'name': 'Task 1', 'phase': 1, 'task': {'componentId': 'comp1'}}]

        with pytest.raises(ValueError, match='depends on non-existent phase'):
            await create_flow(
                ctx=mcp_context_client,
                name='Invalid Flow',
                description='Invalid flow',
                phases=invalid_phases,
                tasks=invalid_tasks,
            )

    def test_phase_validation_with_missing_name(self):
        """Test phase validation when required name field is missing."""
        invalid_phases = [{'name': 'Valid Phase'}, {}]

        processed_phases = _ensure_phase_ids(invalid_phases)
        assert len(processed_phases) == 2
        assert processed_phases[1].name == 'Phase 2'

    def test_task_validation_with_missing_name(self):
        """Test task validation when required name field is missing."""
        invalid_tasks = [{}]

        with pytest.raises(ValueError, match="missing 'task' configuration"):
            _ensure_task_ids(invalid_tasks)

    def test_empty_flow_validation(self):
        """Test validation of completely empty flow."""
        phases = _ensure_phase_ids([])
        tasks = _ensure_task_ids([])

        _validate_flow_structure(phases, tasks)


# --- Integration-style Tests ---


@pytest.mark.asyncio
async def test_complete_flow_workflow(mocker: MockerFixture, mcp_context_client: Context):
    """Test a complete flow workflow: create, retrieve, update, get detail."""
    keboola_client = KeboolaClient.from_state(mcp_context_client.session.state)

    created_flow = {
        'id': '123456',
        'name': 'Integration Test Flow',
        'description': 'Flow for integration testing',
        'version': 1,
        'configuration': {'phases': [], 'tasks': []},
        'isDisabled': False,
        'isDeleted': False,
        'created': '2025-05-28T12:00:00Z',
    }

    updated_flow = created_flow.copy()
    updated_flow['version'] = 2
    updated_flow['configuration'] = {
        'phases': [{'id': 1, 'name': 'Test Phase', 'dependsOn': []}],
        'tasks': [
            {
                'id': 20001,
                'name': 'Test Task',
                'phase': 1,
                'enabled': True,
                'continueOnFailure': False,
                'task': {'componentId': 'test.component', 'mode': 'run'},
            }
        ],
    }

    keboola_client.storage_client.flow_create = mocker.AsyncMock(return_value=created_flow)
    keboola_client.storage_client.flow_list = mocker.AsyncMock(return_value=[created_flow])
    keboola_client.storage_client.flow_update = mocker.AsyncMock(return_value=updated_flow)
    keboola_client.storage_client.flow_detail = mocker.AsyncMock(return_value=updated_flow)

    created = await create_flow(
        ctx=mcp_context_client,
        name='Integration Test Flow',
        description='Flow for integration testing',
        phases=[],
        tasks=[],
    )
    assert isinstance(created, FlowToolResponse)

    flows = await retrieve_flows(ctx=mcp_context_client)
    assert len(flows) == 1
    assert flows[0].name == 'Integration Test Flow'

    updated = await update_flow(
        ctx=mcp_context_client,
        configuration_id='123456',
        name='Integration Test Flow',
        description='Updated flow for integration testing',
        phases=[{'name': 'Test Phase'}],
        tasks=[{'name': 'Test Task', 'phase': 1, 'task': {'componentId': 'test.component'}}],
        change_description='Added test phase and task',
    )
    assert isinstance(updated, FlowToolResponse)

    detail = await get_flow_detail(ctx=mcp_context_client, configuration_id='123456')
    assert isinstance(detail, FlowConfiguration)
    assert len(detail.phases) == 1
    assert len(detail.tasks) == 1<|MERGE_RESOLUTION|>--- conflicted
+++ resolved
@@ -357,10 +357,7 @@
         sample_phases: List[Dict[str, Any]],
         sample_tasks: List[Dict[str, Any]],
         mock_raw_flow_config: Dict[str, Any],
-<<<<<<< HEAD
         mock_project_id: str
-=======
->>>>>>> d109545c
     ):
         """Test flow creation."""
         keboola_client = KeboolaClient.from_state(mcp_context_client.session.state)
@@ -484,10 +481,7 @@
         sample_phases: List[Dict[str, Any]],
         sample_tasks: List[Dict[str, Any]],
         mock_raw_flow_config: Dict[str, Any],
-<<<<<<< HEAD
         mock_project_id: str
-=======
->>>>>>> d109545c
     ):
         """Test flow update."""
         mock_raw_flow_config['description'] = 'Updated description'
