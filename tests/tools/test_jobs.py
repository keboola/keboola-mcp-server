from datetime import datetime
from typing import Any, Type, Union

import pytest
from httpx import HTTPError
from mcp.server.fastmcp import Context
from pytest_mock import MockerFixture

from keboola_mcp_server.client import KeboolaClient
from keboola_mcp_server.tools.jobs import (
    JobDetail,
    JobListItem,
    get_job_detail,
    retrieve_jobs,
    start_job,
)


@pytest.fixture
def mock_jobs() -> list[dict[str, Any]]:
    """list of mock jobs - simulating the api response."""
    return [
        {
            'id': '123',
            'status': 'success',
            'component': 'keboola.ex-aws-s3',
            'config': 'config-123',
            'isFinished': True,
            'createdTime': '2024-01-01T00:00:00Z',
            'startTime': '2024-01-01T00:00:01Z',
            'endTime': '2024-01-01T00:00:02Z',
            'not_a_desired_field': 'Should not be in the result',
        },
        {
            'id': '124',
            'status': 'processing',
            'component': 'keboola.ex-aws-s3',
            'config': 'config-124',
            'isFinished': False,
            'createdTime': '2024-01-01T00:00:00Z',
            'startTime': '2024-01-01T00:00:01Z',
            'endTime': '2024-01-01T00:00:02Z',
            'not_a_desired_field': 'Should not be in the result',
        },
    ]


@pytest.fixture
def mock_job() -> dict[str, Any]:
    """mock job - simulating the api response."""
    return {
        'id': '123',
        'status': 'success',
        'component': 'keboola.ex-aws-s3',
        'config': 'config-123',
        'isFinished': True,
        'createdTime': '2024-01-01T00:00:00Z',
        'startTime': '2024-01-01T00:00:01Z',
        'endTime': '2024-01-01T00:00:02Z',
        'url': 'https://connection.keboola.com/jobs/123',
        'configData': [{'source': 'file.csv'}],
        'configRowIds': ['1', '2', '3'],
        'runId': '456',
        'parentRunId': '789',
        'durationSeconds': 100,
        'result': {'import': 'successful'},
        'metrics': {'rows': 1000},
    }


@pytest.fixture
def iso_format() -> str:
    return '%Y-%m-%dT%H:%M:%SZ'


@pytest.mark.asyncio
async def test_retrieve_jobs(
    mocker: MockerFixture,
    mcp_context_client: Context,
    mock_jobs: list[dict[str, Any]],
    iso_format: str,
):
    """Tests retrieve_jobs tool."""
    context = mcp_context_client
    keboola_client = KeboolaClient.from_state(context.session.state)
<<<<<<< HEAD
    keboola_client.jobs_queue_client.search_jobs_by = mocker.MagicMock(return_value=mock_jobs)
=======
    keboola_client.jobs_queue_client.search_jobs_by = mocker.AsyncMock(return_value=mock_jobs)
>>>>>>> c4595c18

    result = await retrieve_jobs(context)

    assert len(result) == 2
    assert all(isinstance(job, JobListItem) for job in result)
    assert all(returned.id == expected['id'] for returned, expected in zip(result, mock_jobs))
    assert all(
        returned.status == expected['status'] for returned, expected in zip(result, mock_jobs)
    )
    assert all(
        returned.component_id == expected['component']
        for returned, expected in zip(result, mock_jobs)
    )
    assert all(
        returned.config_id == expected['config'] for returned, expected in zip(result, mock_jobs)
    )
    assert all(
        returned.is_finished == expected['isFinished']
        for returned, expected in zip(result, mock_jobs)
    )
    assert all(
        returned.created_time is not None
        and returned.created_time.replace(tzinfo=None)
        == datetime.strptime(expected['createdTime'], iso_format)
        for returned, expected in zip(result, mock_jobs)
    )
    assert all(
        returned.start_time is not None
        and returned.start_time.replace(tzinfo=None)
        == datetime.strptime(expected['startTime'], iso_format)
        for returned, expected in zip(result, mock_jobs)
    )
    assert all(
        returned.end_time is not None
        and returned.end_time.replace(tzinfo=None)
        == datetime.strptime(expected['endTime'], iso_format)
        for returned, expected in zip(result, mock_jobs)
    )
    assert all(hasattr(returned, 'not_a_desired_field') is False for returned in result)

    keboola_client.jobs_queue_client.search_jobs_by.assert_called_once_with(
        status=None,
        component_id=None,
        config_id=None,
        limit=100,
        offset=0,
        sort_by='startTime',
        sort_order='desc',
    )


@pytest.mark.asyncio
async def test_get_job_detail(
    mocker: MockerFixture, mcp_context_client: Context, mock_job: dict[str, Any], iso_format: str
):
    """Tests get_job_detail tool."""
    context = mcp_context_client
    keboola_client = KeboolaClient.from_state(context.session.state)
<<<<<<< HEAD
    keboola_client.jobs_queue_client.detail = mocker.MagicMock(return_value=mock_job)
=======
    keboola_client.jobs_queue_client.get_job_detail = mocker.AsyncMock(return_value=mock_job)
>>>>>>> c4595c18

    result = await get_job_detail('123', context)

    assert isinstance(result, JobDetail)
    assert result.id == mock_job['id']
    assert result.status == mock_job['status']
    assert result.component_id == mock_job['component']
    assert result.config_id == mock_job['config']
    assert result.is_finished == mock_job['isFinished']
    assert result.created_time is not None and result.created_time.replace(
        tzinfo=None
    ) == datetime.strptime(mock_job['createdTime'], iso_format)
    assert result.start_time is not None and result.start_time.replace(
        tzinfo=None
    ) == datetime.strptime(mock_job['startTime'], iso_format)
    assert result.end_time is not None and result.end_time.replace(
        tzinfo=None
    ) == datetime.strptime(mock_job['endTime'], iso_format)
    assert result.url == mock_job['url']
    assert result.config_data == mock_job['configData']
    assert result.config_row_ids == mock_job['configRowIds']
    assert result.run_id == mock_job['runId']
    assert result.parent_run_id == mock_job['parentRunId']
    assert result.duration_seconds == mock_job['durationSeconds']
    assert result.result == mock_job['result']
    # table_id is not present in the mock_job, should be None
    assert result.table_id is None

<<<<<<< HEAD
    keboola_client.jobs_queue_client.detail.assert_called_once_with('123')
=======
    keboola_client.jobs_queue_client.get_job_detail.assert_called_once_with('123')
>>>>>>> c4595c18


@pytest.mark.asyncio
async def retrieve_jobs_with_component_and_config_id(
    mocker: MockerFixture, mcp_context_client: Context, mock_jobs: list[dict[str, Any]]
):
    """
    Tests retrieve_jobs tool with config_id and component_id. With config_id, the tool will return
    only jobs for the given config_id and component_id.
    """
    context = mcp_context_client
    keboola_client = KeboolaClient.from_state(context.session.state)
<<<<<<< HEAD
    keboola_client.jobs_queue_client.search_jobs_by = mocker.MagicMock(return_value=mock_jobs)
=======
    keboola_client.jobs_queue_client.search_jobs_by = mocker.AsyncMock(return_value=mock_jobs)
>>>>>>> c4595c18

    result = await retrieve_jobs(
        ctx=context, component_id='keboola.ex-aws-s3', config_id='config-123'
    )

    assert len(result) == 2
    assert all(isinstance(job, JobListItem) for job in result)
    assert all(returned.id == expected['id'] for returned, expected in zip(result, mock_jobs))
    assert all(
        returned.status == expected['status'] for returned, expected in zip(result, mock_jobs)
    )

    keboola_client.jobs_queue_client.search_jobs_by.assert_called_once_with(
        status=None,
        component_id='keboola.ex-aws-s3',
        config_id='config-123',
        sort_by='startTime',
        sort_order='desc',
        limit=100,
        offset=0,
    )


@pytest.mark.asyncio
async def retrieve_jobs_with_component_id_without_config_id(
    mocker: MockerFixture, mcp_context_client: Context, mock_jobs: list[dict[str, Any]]
):
    """Tests retrieve_jobs tool with component_id and without config_id.
    It will return all jobs for the given component_id."""
    context = mcp_context_client
    keboola_client = KeboolaClient.from_state(context.session.state)
<<<<<<< HEAD
    keboola_client.jobs_queue_client.search_jobs_by = mocker.MagicMock(return_value=mock_jobs)
=======
    keboola_client.jobs_queue_client.search_jobs_by = mocker.AsyncMock(return_value=mock_jobs)
>>>>>>> c4595c18

    result = await retrieve_jobs(ctx=context, component_id='keboola.ex-aws-s3')

    assert len(result) == 2
    assert all(isinstance(job, JobListItem) for job in result)
    assert all(returned.id == expected['id'] for returned, expected in zip(result, mock_jobs))
    assert all(
        returned.status == expected['status'] for returned, expected in zip(result, mock_jobs)
    )

    keboola_client.jobs_queue_client.search_jobs_by.assert_called_once_with(
        status=None,
        component_id='keboola.ex-aws-s3',
        config_id=None,
        limit=100,
        offset=0,
        sort_by='startTime',
        sort_order='desc',
    )


@pytest.mark.asyncio
async def test_start_job(
    mocker: MockerFixture,
    mcp_context_client: Context,
    mock_job: dict[str, Any],
):
    """Tests start_job tool.
    :param mock_job: The newly created job details - expecting api response.
    :param mcp_context_client: The MCP context client.
    """
    context = mcp_context_client
    keboola_client = KeboolaClient.from_state(context.session.state)
    mock_job['result'] = []  # simulate empty list as returned by create job endpoint
    mock_job['status'] = 'created'  # simulate created status as returned by create job endpoint
<<<<<<< HEAD
    keboola_client.jobs_queue_client.create_job = mocker.MagicMock(return_value=mock_job)
=======
    keboola_client.jobs_queue_client.create_job = mocker.AsyncMock(return_value=mock_job)
>>>>>>> c4595c18

    component_id = mock_job['component']
    configuration_id = mock_job['config']
    job_detail = await start_job(
        ctx=context, component_id=component_id, configuration_id=configuration_id
    )

    assert isinstance(job_detail, JobDetail)
    assert job_detail.result == {}
    assert job_detail.id == mock_job['id']
    assert job_detail.status == mock_job['status']
    assert job_detail.component_id == component_id
    assert job_detail.config_id == configuration_id
    assert job_detail.result == {}

    keboola_client.jobs_queue_client.create_job.assert_called_once_with(
        component_id=component_id,
        configuration_id=configuration_id,
    )


@pytest.mark.asyncio
async def test_start_job_fail(
    mocker: MockerFixture, mcp_context_client: Context, mock_job: dict[str, Any]
):
    """Tests start_job tool when job creation fails."""
    context = mcp_context_client
    keboola_client = KeboolaClient.from_state(context.session.state)
<<<<<<< HEAD
    keboola_client.jobs_queue_client.create_job = mocker.MagicMock(
=======
    keboola_client.jobs_queue_client.create_job = mocker.AsyncMock(
>>>>>>> c4595c18
        side_effect=HTTPError('Job creation failed')
    )

    component_id = mock_job['component']
    configuration_id = mock_job['config']

    with pytest.raises(HTTPError):
        await start_job(ctx=context, component_id=component_id, configuration_id=configuration_id)

    keboola_client.jobs_queue_client.create_job.assert_called_once_with(
        component_id=component_id,
        configuration_id=configuration_id,
    )


@pytest.mark.parametrize(
    ('input_value', 'expected_result'),
    [
        ([], {}),  # empty list is not a valid result type but we convert it to {}, no error
        ({}, {}),  # expected empty dict, no error
        ({'result': []}, {'result': []}),  # expected result type, no error
        (None, {}),  # None is valid and converted to {}
        (
            ['result1', 'result2'],
            ValueError,
        ),  # list is not a valid result type, we raise an error
    ],
)
def test_job_detail_model_validate_for_result_field(
    input_value: Union[list, dict, None],
    expected_result: Union[dict, Type[Exception]],
    mock_job: dict[str, Any],
):
    """Tests JobDetail model validate for result field.
    :param input_value: The input value to validate - simulating the api response.
    :param expected_result: The expected result.
    :param mock_job: The mock job details - expecting api response.
    """
    mock_job['result'] = input_value
    if isinstance(expected_result, type) and issubclass(expected_result, Exception):
        with pytest.raises(expected_result):
            JobDetail.model_validate(mock_job)
    else:
        job_detail = JobDetail.model_validate(mock_job)
        assert job_detail.result == expected_result<|MERGE_RESOLUTION|>--- conflicted
+++ resolved
@@ -83,11 +83,7 @@
     """Tests retrieve_jobs tool."""
     context = mcp_context_client
     keboola_client = KeboolaClient.from_state(context.session.state)
-<<<<<<< HEAD
-    keboola_client.jobs_queue_client.search_jobs_by = mocker.MagicMock(return_value=mock_jobs)
-=======
     keboola_client.jobs_queue_client.search_jobs_by = mocker.AsyncMock(return_value=mock_jobs)
->>>>>>> c4595c18
 
     result = await retrieve_jobs(context)
 
@@ -146,11 +142,7 @@
     """Tests get_job_detail tool."""
     context = mcp_context_client
     keboola_client = KeboolaClient.from_state(context.session.state)
-<<<<<<< HEAD
-    keboola_client.jobs_queue_client.detail = mocker.MagicMock(return_value=mock_job)
-=======
     keboola_client.jobs_queue_client.get_job_detail = mocker.AsyncMock(return_value=mock_job)
->>>>>>> c4595c18
 
     result = await get_job_detail('123', context)
 
@@ -179,11 +171,7 @@
     # table_id is not present in the mock_job, should be None
     assert result.table_id is None
 
-<<<<<<< HEAD
-    keboola_client.jobs_queue_client.detail.assert_called_once_with('123')
-=======
     keboola_client.jobs_queue_client.get_job_detail.assert_called_once_with('123')
->>>>>>> c4595c18
 
 
 @pytest.mark.asyncio
@@ -196,11 +184,7 @@
     """
     context = mcp_context_client
     keboola_client = KeboolaClient.from_state(context.session.state)
-<<<<<<< HEAD
-    keboola_client.jobs_queue_client.search_jobs_by = mocker.MagicMock(return_value=mock_jobs)
-=======
     keboola_client.jobs_queue_client.search_jobs_by = mocker.AsyncMock(return_value=mock_jobs)
->>>>>>> c4595c18
 
     result = await retrieve_jobs(
         ctx=context, component_id='keboola.ex-aws-s3', config_id='config-123'
@@ -232,11 +216,7 @@
     It will return all jobs for the given component_id."""
     context = mcp_context_client
     keboola_client = KeboolaClient.from_state(context.session.state)
-<<<<<<< HEAD
-    keboola_client.jobs_queue_client.search_jobs_by = mocker.MagicMock(return_value=mock_jobs)
-=======
     keboola_client.jobs_queue_client.search_jobs_by = mocker.AsyncMock(return_value=mock_jobs)
->>>>>>> c4595c18
 
     result = await retrieve_jobs(ctx=context, component_id='keboola.ex-aws-s3')
 
@@ -272,11 +252,7 @@
     keboola_client = KeboolaClient.from_state(context.session.state)
     mock_job['result'] = []  # simulate empty list as returned by create job endpoint
     mock_job['status'] = 'created'  # simulate created status as returned by create job endpoint
-<<<<<<< HEAD
-    keboola_client.jobs_queue_client.create_job = mocker.MagicMock(return_value=mock_job)
-=======
     keboola_client.jobs_queue_client.create_job = mocker.AsyncMock(return_value=mock_job)
->>>>>>> c4595c18
 
     component_id = mock_job['component']
     configuration_id = mock_job['config']
@@ -305,11 +281,7 @@
     """Tests start_job tool when job creation fails."""
     context = mcp_context_client
     keboola_client = KeboolaClient.from_state(context.session.state)
-<<<<<<< HEAD
-    keboola_client.jobs_queue_client.create_job = mocker.MagicMock(
-=======
     keboola_client.jobs_queue_client.create_job = mocker.AsyncMock(
->>>>>>> c4595c18
         side_effect=HTTPError('Job creation failed')
     )
 
