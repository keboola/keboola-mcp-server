from typing import Any, Callable, Sequence, Union
from unittest.mock import AsyncMock, MagicMock, call

import pytest
from mcp.server.fastmcp import Context

from keboola_mcp_server.client import KeboolaClient
from keboola_mcp_server.tools.components import (
    ComponentConfiguration,
    ComponentWithConfigurations,
    ReducedComponent,
    ReducedComponentConfiguration,
    create_sql_transformation,
    get_component_configuration_details,
    retrieve_components_configurations,
    retrieve_transformations_configurations,
)
from keboola_mcp_server.tools.sql import WorkspaceManager


<<<<<<< HEAD
@pytest.mark.parametrize(
    'sql_dialect, expected_component_id, expected_configuration_id',
    [
        ('Snowflake', 'keboola.snowflake-transformation', '1234'),
        ('BigQuery', 'keboola.bigquery-transformation', '5678'),
    ],
)
@pytest.mark.asyncio
async def test_create_transformation_configuration(
    mcp_context_components_configs: Context,
    mock_component: dict[str, Any],
    mock_configuration: dict[str, Any],
    sql_dialect: str,
    expected_component_id: str,
    expected_configuration_id: str,
    mock_branch_id: str,
):
    """Test create_transformation_configuration tool."""
    context = mcp_context_components_configs

    # Mock the WorkspaceManager
    workspace_manager = WorkspaceManager.from_state(context.session.state)
    workspace_manager.get_sql_dialect = AsyncMock(return_value=sql_dialect)
    # Mock the KeboolaClient
    keboola_client = KeboolaClient.from_state(context.session.state)
    component = mock_component
    component['id'] = expected_component_id
    configuration = mock_configuration
    configuration['id'] = expected_configuration_id

    keboola_client.get = AsyncMock(return_value=component)
    keboola_client.post = AsyncMock(return_value=configuration)

    transformation_name = mock_configuration['name']
    bucket_name = '-'.join(transformation_name.lower().split())
    description = mock_configuration['description']
    sql_statements = ['SELECT * FROM test', 'SELECT * FROM test2']
    created_table_name = 'test_table_1'

    # Test the create_sql_transformation tool
    new_transformation_configuration = await create_sql_transformation(
        context,
        transformation_name,
        description,
        sql_statements,
        created_table_names=[created_table_name],
    )
    assert isinstance(new_transformation_configuration, ComponentConfiguration)
    assert new_transformation_configuration.component is not None
    assert new_transformation_configuration.component.component_id == expected_component_id
    assert new_transformation_configuration.component_id == expected_component_id
    assert new_transformation_configuration.configuration_id == expected_configuration_id
    assert new_transformation_configuration.configuration_name == transformation_name
    assert new_transformation_configuration.configuration_description == description

    keboola_client.get.assert_called_once_with(
        f'branch/{mock_branch_id}/components/{expected_component_id}'
    )

    keboola_client.post.assert_called_once_with(
        f'branch/{mock_branch_id}/components/{expected_component_id}/configs',
        data={
            'name': transformation_name,
            'description': description,
            'configuration': {
                'parameters': {
                    'blocks': [
                        {
                            'name': 'Block 0',
                            'codes': [{'name': 'Code 0', 'script': sql_statements}],
                        }
                    ]
                },
                'storage': {
                    'input': {'tables': []},
                    'output': {
                        'tables': [
                            {
                                'source': created_table_name,
                                'destination': f'out.c-{bucket_name}.{created_table_name}',
                            }
                        ]
                    },
                },
            },
        },
    )


@pytest.mark.parametrize('sql_dialect', ['Unknown'])
@pytest.mark.asyncio
async def test_create_transformation_configuration_fail(
    sql_dialect: str,
    mcp_context_components_configs: Context,
):
    """Test create_sql_transformation tool which should raise an error if the sql dialect is unknown."""
    context = mcp_context_components_configs
    workspace_manager = WorkspaceManager.from_state(context.session.state)
    workspace_manager.get_sql_dialect = AsyncMock(return_value=sql_dialect)

    with pytest.raises(ValueError):
        _ = await create_sql_transformation(
            context,
            'test_name',
            'test_description',
            ['SELECT * FROM test'],
        )


=======
>>>>>>> aa052423
@pytest.fixture
def assert_retrieve_components() -> (
    Callable[[list[ComponentWithConfigurations], list[dict[str, Any]], list[dict[str, Any]]], None]
):
    """Assert that the _retrieve_components_in_project tool returns the correct components and configurations."""

    def _assert_retrieve_components(
        result: list[ComponentWithConfigurations],
        components: list[dict[str, Any]],
        configurations: list[dict[str, Any]],
    ):

        assert len(result) == len(components)
        # assert basics
        assert all(isinstance(component, ComponentWithConfigurations) for component in result)
        assert all(isinstance(component.component, ReducedComponent) for component in result)
        assert all(isinstance(component.configurations, list) for component in result)
        assert all(
            all(
                isinstance(config, ReducedComponentConfiguration)
                for config in component.configurations
            )
            for component in result
        )
        # assert component list details
        assert all(
            returned.component.component_id == expected['id']
            for returned, expected in zip(result, components)
        )
        assert all(
            returned.component.component_name == expected['name']
            for returned, expected in zip(result, components)
        )
        assert all(
            returned.component.component_type == expected['type']
            for returned, expected in zip(result, components)
        )
<<<<<<< HEAD
        assert all(
            returned.component.component_description == expected['description']
            for returned, expected in zip(result, components)
        )
        assert all(not hasattr(returned.component, 'version') for returned in result)
=======
        assert all(not hasattr(returned.component, "version") for returned in result)
>>>>>>> aa052423

        # assert configurations list details
        assert all(len(component.configurations) == len(configurations) for component in result)
        assert all(
            all(
                isinstance(config, ReducedComponentConfiguration)
                for config in component.configurations
            )
            for component in result
        )
        # use zip to iterate over the result and mock_configurations since we artifically mock the .get method
        assert all(
            all(
                config.configuration_id == expected['id']
                for config, expected in zip(component.configurations, configurations)
            )
            for component in result
        )
        assert all(
            all(
                config.configuration_name == expected['name']
                for config, expected in zip(component.configurations, configurations)
            )
            for component in result
        )

    return _assert_retrieve_components


@pytest.mark.asyncio
async def test_retrieve_components_configurations_by_types(
    mcp_context_components_configs: Context,
    mock_components: list[dict[str, Any]],
    mock_configurations: list[dict[str, Any]],
    mock_branch_id: str,
    assert_retrieve_components: Callable[
        [list[ComponentWithConfigurations], list[dict[str, Any]], list[dict[str, Any]]], None
    ],
):
    """Test retrieve_components_configurations when component types are provided."""
    context = mcp_context_components_configs
    keboola_client = KeboolaClient.from_state(context.session.state)
    # mock the get method to return the mock_component with the mock_configurations
    # simulate the response from the API
    keboola_client.get = AsyncMock(
        side_effect=[
            [{**component, 'configurations': mock_configurations}] for component in mock_components
        ]
    )

    result = await retrieve_components_configurations(context, component_types=[])

    assert_retrieve_components(result, mock_components, mock_configurations)

    keboola_client.get.assert_has_calls(
        [
            call(
                f'branch/{mock_branch_id}/components',
                params={'componentType': 'application', 'include': 'configuration'},
            ),
            call(
                f'branch/{mock_branch_id}/components',
                params={'componentType': 'extractor', 'include': 'configuration'},
            ),
            call(
                f'branch/{mock_branch_id}/components',
                params={'componentType': 'writer', 'include': 'configuration'},
            ),
        ]
    )


@pytest.mark.asyncio
async def test_retrieve_transformations_configurations(
    mcp_context_components_configs: Context,
    mock_component: dict[str, Any],
    mock_configurations: list[dict[str, Any]],
    mock_branch_id: str,
    assert_retrieve_components: Callable[
        [list[ComponentWithConfigurations], list[dict[str, Any]], list[dict[str, Any]]], None
    ],
):
    """Test retrieve_transformations_configurations."""
    context = mcp_context_components_configs
    keboola_client = KeboolaClient.from_state(context.session.state)
    # mock the get method to return the mock_component with the mock_configurations
    # simulate the response from the API
    keboola_client.get = AsyncMock(
        return_value=[{**mock_component, 'configurations': mock_configurations}]
    )

    result = await retrieve_transformations_configurations(context)

    assert_retrieve_components(result, [mock_component], mock_configurations)

    keboola_client.get.assert_has_calls(
        [
            call(
                f'branch/{mock_branch_id}/components',
                params={'componentType': 'transformation', 'include': 'configuration'},
            ),
        ]
    )


@pytest.mark.asyncio
async def test_retrieve_components_configurations_from_ids(
    mcp_context_components_configs: Context,
    mock_configurations: list[dict[str, Any]],
    mock_component: dict[str, Any],
    mock_branch_id: str,
    assert_retrieve_components: Callable[
        [list[ComponentWithConfigurations], list[dict[str, Any]], list[dict[str, Any]]], None
    ],
):
    """Test retrieve_components_configurations when component IDs are provided."""
    context = mcp_context_components_configs
    keboola_client = KeboolaClient.from_state(context.session.state)

    keboola_client.storage_client.configurations.list = MagicMock(return_value=mock_configurations)
    keboola_client.get = AsyncMock(return_value=mock_component)

    result = await retrieve_components_configurations(context, component_ids=[mock_component["id"]])

    assert_retrieve_components(result, [mock_component], mock_configurations)

    keboola_client.storage_client.configurations.list.assert_called_once_with(mock_component["id"])
    keboola_client.get.assert_called_once_with(
        f'branch/{mock_branch_id}/components/{mock_component["id"]}'
    )


@pytest.mark.asyncio
async def test_retrieve_transformations_configurations_from_ids(
    mcp_context_components_configs: Context,
    mock_configurations: list[dict[str, Any]],
    mock_component: dict[str, Any],
    mock_branch_id: str,
    assert_retrieve_components: Callable[
        [list[ComponentWithConfigurations], list[dict[str, Any]], list[dict[str, Any]]], None
    ],
):
    """Test retrieve_transformations_configurations when transformation IDs are provided."""
    context = mcp_context_components_configs
    keboola_client = KeboolaClient.from_state(context.session.state)

    keboola_client.storage_client.configurations.list = MagicMock(return_value=mock_configurations)
    keboola_client.get = AsyncMock(return_value=mock_component)

    result = await retrieve_transformations_configurations(
        context, transformation_ids=[mock_component['id']]
    )

    assert_retrieve_components(result, [mock_component], mock_configurations)

    keboola_client.storage_client.configurations.list.assert_called_once_with(mock_component['id'])
    keboola_client.get.assert_called_once_with(
        f'branch/{mock_branch_id}/components/{mock_component["id"]}'
    )


@pytest.mark.asyncio
async def test_get_component_configuration_details(
    mcp_context_components_configs: Context,
    mock_configuration: dict[str, Any],
    mock_component: dict[str, Any],
    mock_metadata: list[dict[str, Any]],
    mock_branch_id: str,
):
    """Test get_component_configuration_details tool."""
    context = mcp_context_components_configs
    keboola_client = KeboolaClient.from_state(context.session.state)
    keboola_client.storage_client.configurations = MagicMock()
    keboola_client.storage_client.components = MagicMock()

    # Setup mock to return test data
    keboola_client.storage_client.configurations.detail = MagicMock(return_value=mock_configuration)
    keboola_client.ai_service_client = MagicMock()
    keboola_client.ai_service_client.get_component_detail = MagicMock(return_value=mock_component)
    keboola_client.storage_client.components.detail = MagicMock(return_value=mock_component)
<<<<<<< HEAD
    keboola_client.storage_client._branch_id = '123'
    keboola_client.get = AsyncMock(
        side_effect=[mock_component, mock_metadata]
    )  # Mock two results of the .get method first for component and then for metadata

    result = await get_component_configuration_details('keboola.ex-aws-s3', '123', context)

    assert isinstance(result, ComponentConfiguration)
    assert result.component is not None
    assert result.component.component_id == mock_component['id']
    assert result.component.component_name == mock_component['name']
    assert result.component.component_type == mock_component['type']
    assert result.component.component_description == mock_component['description']
    assert result.component.long_description == mock_component['longDescription']
    assert result.component.categories == mock_component['categories']
    assert result.component.version == mock_component['version']
    assert result.configuration_id == mock_configuration['id']
    assert result.configuration_name == mock_configuration['name']
    assert result.configuration_description == mock_configuration['description']
    assert result.is_disabled == mock_configuration['isDisabled']
    assert result.is_deleted == mock_configuration['isDeleted']
    assert result.version == mock_configuration['version']
    assert result.configuration == mock_configuration['configuration']
    assert result.rows == mock_configuration['rows']
    assert result.configuration_metadata == mock_metadata
=======
    keboola_client.storage_client._branch_id = mock_branch_id
    keboola_client.get = AsyncMock(return_value=mock_metadata)

    result = await get_component_configuration_details("keboola.ex-aws-s3", "123", context)
    expected = ComponentConfiguration.model_validate(
        {
            **mock_configuration,
            "component_id": mock_component["id"],
            "component": mock_component,
            "metadata": mock_metadata,
        }
    )
    assert isinstance(result, ComponentConfiguration)
    assert result.model_dump() == expected.model_dump()
>>>>>>> aa052423

    keboola_client.storage_client.configurations.detail.assert_called_once_with(
        'keboola.ex-aws-s3', '123'
    )

<<<<<<< HEAD
    keboola_client.get.assert_has_calls(
        [
            call('branch/123/components/keboola.ex-aws-s3'),
            call('branch/123/components/keboola.ex-aws-s3/configs/123/metadata'),
        ]
    )
=======
    keboola_client.ai_service_client.get_component_detail.assert_called_once_with(
        "keboola.ex-aws-s3"
    )

    keboola_client.get.assert_called_once_with(
        f"branch/{mock_branch_id}/components/{mock_component['id']}/configs/{mock_configuration['id']}/metadata"
    )


@pytest.mark.parametrize(
    "sql_dialect, expected_component_id, expected_configuration_id",
    [
        ("Snowflake", "keboola.snowflake-transformation", "1234"),
        ("BigQuery", "keboola.bigquery-transformation", "5678"),
    ],
)
@pytest.mark.asyncio
async def test_create_transformation_configuration(
    mcp_context_components_configs: Context,
    mock_component: dict[str, Any],
    mock_configuration: dict[str, Any],
    sql_dialect: str,
    expected_component_id: str,
    expected_configuration_id: str,
    mock_branch_id: str,
):
    """Test create_transformation_configuration tool."""
    context = mcp_context_components_configs

    # Mock the WorkspaceManager
    workspace_manager = WorkspaceManager.from_state(context.session.state)
    workspace_manager.get_sql_dialect = AsyncMock(return_value=sql_dialect)
    # Mock the KeboolaClient
    keboola_client = KeboolaClient.from_state(context.session.state)
    component = mock_component
    component["id"] = expected_component_id
    configuration = mock_configuration
    configuration["id"] = expected_configuration_id

    # Set up the mock for ai_service_client
    keboola_client.ai_service_client = MagicMock()
    keboola_client.ai_service_client.get_component_detail = MagicMock(return_value=component)
    keboola_client.post = AsyncMock(return_value=configuration)

    transformation_name = mock_configuration["name"]
    bucket_name = "-".join(transformation_name.lower().split())
    description = mock_configuration["description"]
    sql_statements = ["SELECT * FROM test", "SELECT * FROM test2"]
    created_table_name = "test_table_1"

    # Test the create_sql_transformation tool
    new_transformation_configuration = await create_sql_transformation(
        context,
        transformation_name,
        description,
        sql_statements,
        created_table_names=[created_table_name],
    )

    expected_config = ComponentConfiguration.model_validate(
        {**configuration, "component_id": expected_component_id, "component": component}
    )

    assert isinstance(new_transformation_configuration, ComponentConfiguration)
    assert new_transformation_configuration.model_dump() == expected_config.model_dump()

    keboola_client.ai_service_client.get_component_detail.assert_called_once_with(
        expected_component_id
    )

    keboola_client.post.assert_called_once_with(
        f"branch/{mock_branch_id}/components/{expected_component_id}/configs",
        data={
            "name": transformation_name,
            "description": description,
            "configuration": {
                "parameters": {
                    "blocks": [
                        {
                            "name": "Block 0",
                            "codes": [{"name": "Code 0", "script": sql_statements}],
                        }
                    ]
                },
                "storage": {
                    "input": {"tables": []},
                    "output": {
                        "tables": [
                            {
                                "source": created_table_name,
                                "destination": f"out.c-{bucket_name}.{created_table_name}",
                            }
                        ]
                    },
                },
            },
        },
    )


@pytest.mark.parametrize("sql_dialect", ["Unknown"])
@pytest.mark.asyncio
async def test_create_transformation_configuration_fail(
    sql_dialect: str,
    mcp_context_components_configs: Context,
):
    """Test create_sql_transformation tool which should raise an error if the sql dialect is unknown."""
    context = mcp_context_components_configs
    workspace_manager = WorkspaceManager.from_state(context.session.state)
    workspace_manager.get_sql_dialect = AsyncMock(return_value=sql_dialect)

    with pytest.raises(ValueError):
        _ = await create_sql_transformation(
            context,
            "test_name",
            "test_description",
            ["SELECT * FROM test"],
        )
>>>>>>> aa052423
<|MERGE_RESOLUTION|>--- conflicted
+++ resolved
@@ -18,7 +18,252 @@
 from keboola_mcp_server.tools.sql import WorkspaceManager
 
 
-<<<<<<< HEAD
+@pytest.fixture
+def assert_retrieve_components() -> (
+    Callable[[list[ComponentWithConfigurations], list[dict[str, Any]], list[dict[str, Any]]], None]
+):
+    """Assert that the _retrieve_components_in_project tool returns the correct components and configurations."""
+
+    def _assert_retrieve_components(
+        result: list[ComponentWithConfigurations],
+        components: list[dict[str, Any]],
+        configurations: list[dict[str, Any]],
+    ):
+
+        assert len(result) == len(components)
+        # assert basics
+        assert all(isinstance(component, ComponentWithConfigurations) for component in result)
+        assert all(isinstance(component.component, ReducedComponent) for component in result)
+        assert all(isinstance(component.configurations, list) for component in result)
+        assert all(
+            all(
+                isinstance(config, ReducedComponentConfiguration)
+                for config in component.configurations
+            )
+            for component in result
+        )
+        # assert component list details
+        assert all(
+            returned.component.component_id == expected['id']
+            for returned, expected in zip(result, components)
+        )
+        assert all(
+            returned.component.component_name == expected['name']
+            for returned, expected in zip(result, components)
+        )
+        assert all(
+            returned.component.component_type == expected['type']
+            for returned, expected in zip(result, components)
+        )
+        assert all(not hasattr(returned.component, 'version') for returned in result)
+
+        # assert configurations list details
+        assert all(len(component.configurations) == len(configurations) for component in result)
+        assert all(
+            all(
+                isinstance(config, ReducedComponentConfiguration)
+                for config in component.configurations
+            )
+            for component in result
+        )
+        # use zip to iterate over the result and mock_configurations since we artifically mock the .get method
+        assert all(
+            all(
+                config.configuration_id == expected['id']
+                for config, expected in zip(component.configurations, configurations)
+            )
+            for component in result
+        )
+        assert all(
+            all(
+                config.configuration_name == expected['name']
+                for config, expected in zip(component.configurations, configurations)
+            )
+            for component in result
+        )
+
+    return _assert_retrieve_components
+
+
+@pytest.mark.asyncio
+async def test_retrieve_components_configurations_by_types(
+    mcp_context_components_configs: Context,
+    mock_components: list[dict[str, Any]],
+    mock_configurations: list[dict[str, Any]],
+    mock_branch_id: str,
+    assert_retrieve_components: Callable[
+        [list[ComponentWithConfigurations], list[dict[str, Any]], list[dict[str, Any]]], None
+    ],
+):
+    """Test retrieve_components_configurations when component types are provided."""
+    context = mcp_context_components_configs
+    keboola_client = KeboolaClient.from_state(context.session.state)
+    # mock the get method to return the mock_component with the mock_configurations
+    # simulate the response from the API
+    keboola_client.get = AsyncMock(
+        side_effect=[
+            [{**component, 'configurations': mock_configurations}] for component in mock_components
+        ]
+    )
+
+    result = await retrieve_components_configurations(context, component_types=[])
+
+    assert_retrieve_components(result, mock_components, mock_configurations)
+
+    keboola_client.get.assert_has_calls(
+        [
+            call(
+                f'branch/{mock_branch_id}/components',
+                params={'componentType': 'application', 'include': 'configuration'},
+            ),
+            call(
+                f'branch/{mock_branch_id}/components',
+                params={'componentType': 'extractor', 'include': 'configuration'},
+            ),
+            call(
+                f'branch/{mock_branch_id}/components',
+                params={'componentType': 'writer', 'include': 'configuration'},
+            ),
+        ]
+    )
+
+
+@pytest.mark.asyncio
+async def test_retrieve_transformations_configurations(
+    mcp_context_components_configs: Context,
+    mock_component: dict[str, Any],
+    mock_configurations: list[dict[str, Any]],
+    mock_branch_id: str,
+    assert_retrieve_components: Callable[
+        [list[ComponentWithConfigurations], list[dict[str, Any]], list[dict[str, Any]]], None
+    ],
+):
+    """Test retrieve_transformations_configurations."""
+    context = mcp_context_components_configs
+    keboola_client = KeboolaClient.from_state(context.session.state)
+    # mock the get method to return the mock_component with the mock_configurations
+    # simulate the response from the API
+    keboola_client.get = AsyncMock(
+        return_value=[{**mock_component, 'configurations': mock_configurations}]
+    )
+
+    result = await retrieve_transformations_configurations(context)
+
+    assert_retrieve_components(result, [mock_component], mock_configurations)
+
+    keboola_client.get.assert_has_calls(
+        [
+            call(
+                f'branch/{mock_branch_id}/components',
+                params={'componentType': 'transformation', 'include': 'configuration'},
+            ),
+        ]
+    )
+
+
+@pytest.mark.asyncio
+async def test_retrieve_components_configurations_from_ids(
+    mcp_context_components_configs: Context,
+    mock_configurations: list[dict[str, Any]],
+    mock_component: dict[str, Any],
+    mock_branch_id: str,
+    assert_retrieve_components: Callable[
+        [list[ComponentWithConfigurations], list[dict[str, Any]], list[dict[str, Any]]], None
+    ],
+):
+    """Test retrieve_components_configurations when component IDs are provided."""
+    context = mcp_context_components_configs
+    keboola_client = KeboolaClient.from_state(context.session.state)
+
+    keboola_client.storage_client.configurations.list = MagicMock(return_value=mock_configurations)
+    keboola_client.get = AsyncMock(return_value=mock_component)
+
+    result = await retrieve_components_configurations(context, component_ids=[mock_component['id']])
+
+    assert_retrieve_components(result, [mock_component], mock_configurations)
+
+    keboola_client.storage_client.configurations.list.assert_called_once_with(mock_component['id'])
+    keboola_client.get.assert_called_once_with(
+        f'branch/{mock_branch_id}/components/{mock_component["id"]}'
+    )
+
+
+@pytest.mark.asyncio
+async def test_retrieve_transformations_configurations_from_ids(
+    mcp_context_components_configs: Context,
+    mock_configurations: list[dict[str, Any]],
+    mock_component: dict[str, Any],
+    mock_branch_id: str,
+    assert_retrieve_components: Callable[
+        [list[ComponentWithConfigurations], list[dict[str, Any]], list[dict[str, Any]]], None
+    ],
+):
+    """Test retrieve_transformations_configurations when transformation IDs are provided."""
+    context = mcp_context_components_configs
+    keboola_client = KeboolaClient.from_state(context.session.state)
+
+    keboola_client.storage_client.configurations.list = MagicMock(return_value=mock_configurations)
+    keboola_client.get = AsyncMock(return_value=mock_component)
+
+    result = await retrieve_transformations_configurations(
+        context, transformation_ids=[mock_component['id']]
+    )
+
+    assert_retrieve_components(result, [mock_component], mock_configurations)
+
+    keboola_client.storage_client.configurations.list.assert_called_once_with(mock_component['id'])
+    keboola_client.get.assert_called_once_with(
+        f'branch/{mock_branch_id}/components/{mock_component["id"]}'
+    )
+
+
+@pytest.mark.asyncio
+async def test_get_component_configuration_details(
+    mcp_context_components_configs: Context,
+    mock_configuration: dict[str, Any],
+    mock_component: dict[str, Any],
+    mock_metadata: list[dict[str, Any]],
+    mock_branch_id: str,
+):
+    """Test get_component_configuration_details tool."""
+    context = mcp_context_components_configs
+    keboola_client = KeboolaClient.from_state(context.session.state)
+    keboola_client.storage_client.configurations = MagicMock()
+    keboola_client.storage_client.components = MagicMock()
+
+    # Setup mock to return test data
+    keboola_client.storage_client.configurations.detail = MagicMock(return_value=mock_configuration)
+    keboola_client.ai_service_client = MagicMock()
+    keboola_client.ai_service_client.get_component_detail = MagicMock(return_value=mock_component)
+    keboola_client.storage_client.components.detail = MagicMock(return_value=mock_component)
+    keboola_client.storage_client._branch_id = mock_branch_id
+    keboola_client.get = AsyncMock(return_value=mock_metadata)
+
+    result = await get_component_configuration_details('keboola.ex-aws-s3', '123', context)
+    expected = ComponentConfiguration.model_validate(
+        {
+            **mock_configuration,
+            'component_id': mock_component['id'],
+            'component': mock_component,
+            'metadata': mock_metadata,
+        }
+    )
+    assert isinstance(result, ComponentConfiguration)
+    assert result.model_dump() == expected.model_dump()
+
+    keboola_client.storage_client.configurations.detail.assert_called_once_with(
+        'keboola.ex-aws-s3', '123'
+    )
+
+    keboola_client.ai_service_client.get_component_detail.assert_called_once_with(
+        'keboola.ex-aws-s3'
+    )
+
+    keboola_client.get.assert_called_once_with(
+        f'branch/{mock_branch_id}/components/{mock_component["id"]}/configs/{mock_configuration["id"]}/metadata'
+    )
+
+
 @pytest.mark.parametrize(
     'sql_dialect, expected_component_id, expected_configuration_id',
     [
@@ -49,7 +294,9 @@
     configuration = mock_configuration
     configuration['id'] = expected_configuration_id
 
-    keboola_client.get = AsyncMock(return_value=component)
+    # Set up the mock for ai_service_client
+    keboola_client.ai_service_client = MagicMock()
+    keboola_client.ai_service_client.get_component_detail = MagicMock(return_value=component)
     keboola_client.post = AsyncMock(return_value=configuration)
 
     transformation_name = mock_configuration['name']
@@ -66,16 +313,16 @@
         sql_statements,
         created_table_names=[created_table_name],
     )
+
+    expected_config = ComponentConfiguration.model_validate(
+        {**configuration, 'component_id': expected_component_id, 'component': component}
+    )
+
     assert isinstance(new_transformation_configuration, ComponentConfiguration)
-    assert new_transformation_configuration.component is not None
-    assert new_transformation_configuration.component.component_id == expected_component_id
-    assert new_transformation_configuration.component_id == expected_component_id
-    assert new_transformation_configuration.configuration_id == expected_configuration_id
-    assert new_transformation_configuration.configuration_name == transformation_name
-    assert new_transformation_configuration.configuration_description == description
-
-    keboola_client.get.assert_called_once_with(
-        f'branch/{mock_branch_id}/components/{expected_component_id}'
+    assert new_transformation_configuration.model_dump() == expected_config.model_dump()
+
+    keboola_client.ai_service_client.get_component_detail.assert_called_once_with(
+        expected_component_id
     )
 
     keboola_client.post.assert_called_once_with(
@@ -125,408 +372,4 @@
             'test_name',
             'test_description',
             ['SELECT * FROM test'],
-        )
-
-
-=======
->>>>>>> aa052423
-@pytest.fixture
-def assert_retrieve_components() -> (
-    Callable[[list[ComponentWithConfigurations], list[dict[str, Any]], list[dict[str, Any]]], None]
-):
-    """Assert that the _retrieve_components_in_project tool returns the correct components and configurations."""
-
-    def _assert_retrieve_components(
-        result: list[ComponentWithConfigurations],
-        components: list[dict[str, Any]],
-        configurations: list[dict[str, Any]],
-    ):
-
-        assert len(result) == len(components)
-        # assert basics
-        assert all(isinstance(component, ComponentWithConfigurations) for component in result)
-        assert all(isinstance(component.component, ReducedComponent) for component in result)
-        assert all(isinstance(component.configurations, list) for component in result)
-        assert all(
-            all(
-                isinstance(config, ReducedComponentConfiguration)
-                for config in component.configurations
-            )
-            for component in result
-        )
-        # assert component list details
-        assert all(
-            returned.component.component_id == expected['id']
-            for returned, expected in zip(result, components)
-        )
-        assert all(
-            returned.component.component_name == expected['name']
-            for returned, expected in zip(result, components)
-        )
-        assert all(
-            returned.component.component_type == expected['type']
-            for returned, expected in zip(result, components)
-        )
-<<<<<<< HEAD
-        assert all(
-            returned.component.component_description == expected['description']
-            for returned, expected in zip(result, components)
-        )
-        assert all(not hasattr(returned.component, 'version') for returned in result)
-=======
-        assert all(not hasattr(returned.component, "version") for returned in result)
->>>>>>> aa052423
-
-        # assert configurations list details
-        assert all(len(component.configurations) == len(configurations) for component in result)
-        assert all(
-            all(
-                isinstance(config, ReducedComponentConfiguration)
-                for config in component.configurations
-            )
-            for component in result
-        )
-        # use zip to iterate over the result and mock_configurations since we artifically mock the .get method
-        assert all(
-            all(
-                config.configuration_id == expected['id']
-                for config, expected in zip(component.configurations, configurations)
-            )
-            for component in result
-        )
-        assert all(
-            all(
-                config.configuration_name == expected['name']
-                for config, expected in zip(component.configurations, configurations)
-            )
-            for component in result
-        )
-
-    return _assert_retrieve_components
-
-
-@pytest.mark.asyncio
-async def test_retrieve_components_configurations_by_types(
-    mcp_context_components_configs: Context,
-    mock_components: list[dict[str, Any]],
-    mock_configurations: list[dict[str, Any]],
-    mock_branch_id: str,
-    assert_retrieve_components: Callable[
-        [list[ComponentWithConfigurations], list[dict[str, Any]], list[dict[str, Any]]], None
-    ],
-):
-    """Test retrieve_components_configurations when component types are provided."""
-    context = mcp_context_components_configs
-    keboola_client = KeboolaClient.from_state(context.session.state)
-    # mock the get method to return the mock_component with the mock_configurations
-    # simulate the response from the API
-    keboola_client.get = AsyncMock(
-        side_effect=[
-            [{**component, 'configurations': mock_configurations}] for component in mock_components
-        ]
-    )
-
-    result = await retrieve_components_configurations(context, component_types=[])
-
-    assert_retrieve_components(result, mock_components, mock_configurations)
-
-    keboola_client.get.assert_has_calls(
-        [
-            call(
-                f'branch/{mock_branch_id}/components',
-                params={'componentType': 'application', 'include': 'configuration'},
-            ),
-            call(
-                f'branch/{mock_branch_id}/components',
-                params={'componentType': 'extractor', 'include': 'configuration'},
-            ),
-            call(
-                f'branch/{mock_branch_id}/components',
-                params={'componentType': 'writer', 'include': 'configuration'},
-            ),
-        ]
-    )
-
-
-@pytest.mark.asyncio
-async def test_retrieve_transformations_configurations(
-    mcp_context_components_configs: Context,
-    mock_component: dict[str, Any],
-    mock_configurations: list[dict[str, Any]],
-    mock_branch_id: str,
-    assert_retrieve_components: Callable[
-        [list[ComponentWithConfigurations], list[dict[str, Any]], list[dict[str, Any]]], None
-    ],
-):
-    """Test retrieve_transformations_configurations."""
-    context = mcp_context_components_configs
-    keboola_client = KeboolaClient.from_state(context.session.state)
-    # mock the get method to return the mock_component with the mock_configurations
-    # simulate the response from the API
-    keboola_client.get = AsyncMock(
-        return_value=[{**mock_component, 'configurations': mock_configurations}]
-    )
-
-    result = await retrieve_transformations_configurations(context)
-
-    assert_retrieve_components(result, [mock_component], mock_configurations)
-
-    keboola_client.get.assert_has_calls(
-        [
-            call(
-                f'branch/{mock_branch_id}/components',
-                params={'componentType': 'transformation', 'include': 'configuration'},
-            ),
-        ]
-    )
-
-
-@pytest.mark.asyncio
-async def test_retrieve_components_configurations_from_ids(
-    mcp_context_components_configs: Context,
-    mock_configurations: list[dict[str, Any]],
-    mock_component: dict[str, Any],
-    mock_branch_id: str,
-    assert_retrieve_components: Callable[
-        [list[ComponentWithConfigurations], list[dict[str, Any]], list[dict[str, Any]]], None
-    ],
-):
-    """Test retrieve_components_configurations when component IDs are provided."""
-    context = mcp_context_components_configs
-    keboola_client = KeboolaClient.from_state(context.session.state)
-
-    keboola_client.storage_client.configurations.list = MagicMock(return_value=mock_configurations)
-    keboola_client.get = AsyncMock(return_value=mock_component)
-
-    result = await retrieve_components_configurations(context, component_ids=[mock_component["id"]])
-
-    assert_retrieve_components(result, [mock_component], mock_configurations)
-
-    keboola_client.storage_client.configurations.list.assert_called_once_with(mock_component["id"])
-    keboola_client.get.assert_called_once_with(
-        f'branch/{mock_branch_id}/components/{mock_component["id"]}'
-    )
-
-
-@pytest.mark.asyncio
-async def test_retrieve_transformations_configurations_from_ids(
-    mcp_context_components_configs: Context,
-    mock_configurations: list[dict[str, Any]],
-    mock_component: dict[str, Any],
-    mock_branch_id: str,
-    assert_retrieve_components: Callable[
-        [list[ComponentWithConfigurations], list[dict[str, Any]], list[dict[str, Any]]], None
-    ],
-):
-    """Test retrieve_transformations_configurations when transformation IDs are provided."""
-    context = mcp_context_components_configs
-    keboola_client = KeboolaClient.from_state(context.session.state)
-
-    keboola_client.storage_client.configurations.list = MagicMock(return_value=mock_configurations)
-    keboola_client.get = AsyncMock(return_value=mock_component)
-
-    result = await retrieve_transformations_configurations(
-        context, transformation_ids=[mock_component['id']]
-    )
-
-    assert_retrieve_components(result, [mock_component], mock_configurations)
-
-    keboola_client.storage_client.configurations.list.assert_called_once_with(mock_component['id'])
-    keboola_client.get.assert_called_once_with(
-        f'branch/{mock_branch_id}/components/{mock_component["id"]}'
-    )
-
-
-@pytest.mark.asyncio
-async def test_get_component_configuration_details(
-    mcp_context_components_configs: Context,
-    mock_configuration: dict[str, Any],
-    mock_component: dict[str, Any],
-    mock_metadata: list[dict[str, Any]],
-    mock_branch_id: str,
-):
-    """Test get_component_configuration_details tool."""
-    context = mcp_context_components_configs
-    keboola_client = KeboolaClient.from_state(context.session.state)
-    keboola_client.storage_client.configurations = MagicMock()
-    keboola_client.storage_client.components = MagicMock()
-
-    # Setup mock to return test data
-    keboola_client.storage_client.configurations.detail = MagicMock(return_value=mock_configuration)
-    keboola_client.ai_service_client = MagicMock()
-    keboola_client.ai_service_client.get_component_detail = MagicMock(return_value=mock_component)
-    keboola_client.storage_client.components.detail = MagicMock(return_value=mock_component)
-<<<<<<< HEAD
-    keboola_client.storage_client._branch_id = '123'
-    keboola_client.get = AsyncMock(
-        side_effect=[mock_component, mock_metadata]
-    )  # Mock two results of the .get method first for component and then for metadata
-
-    result = await get_component_configuration_details('keboola.ex-aws-s3', '123', context)
-
-    assert isinstance(result, ComponentConfiguration)
-    assert result.component is not None
-    assert result.component.component_id == mock_component['id']
-    assert result.component.component_name == mock_component['name']
-    assert result.component.component_type == mock_component['type']
-    assert result.component.component_description == mock_component['description']
-    assert result.component.long_description == mock_component['longDescription']
-    assert result.component.categories == mock_component['categories']
-    assert result.component.version == mock_component['version']
-    assert result.configuration_id == mock_configuration['id']
-    assert result.configuration_name == mock_configuration['name']
-    assert result.configuration_description == mock_configuration['description']
-    assert result.is_disabled == mock_configuration['isDisabled']
-    assert result.is_deleted == mock_configuration['isDeleted']
-    assert result.version == mock_configuration['version']
-    assert result.configuration == mock_configuration['configuration']
-    assert result.rows == mock_configuration['rows']
-    assert result.configuration_metadata == mock_metadata
-=======
-    keboola_client.storage_client._branch_id = mock_branch_id
-    keboola_client.get = AsyncMock(return_value=mock_metadata)
-
-    result = await get_component_configuration_details("keboola.ex-aws-s3", "123", context)
-    expected = ComponentConfiguration.model_validate(
-        {
-            **mock_configuration,
-            "component_id": mock_component["id"],
-            "component": mock_component,
-            "metadata": mock_metadata,
-        }
-    )
-    assert isinstance(result, ComponentConfiguration)
-    assert result.model_dump() == expected.model_dump()
->>>>>>> aa052423
-
-    keboola_client.storage_client.configurations.detail.assert_called_once_with(
-        'keboola.ex-aws-s3', '123'
-    )
-
-<<<<<<< HEAD
-    keboola_client.get.assert_has_calls(
-        [
-            call('branch/123/components/keboola.ex-aws-s3'),
-            call('branch/123/components/keboola.ex-aws-s3/configs/123/metadata'),
-        ]
-    )
-=======
-    keboola_client.ai_service_client.get_component_detail.assert_called_once_with(
-        "keboola.ex-aws-s3"
-    )
-
-    keboola_client.get.assert_called_once_with(
-        f"branch/{mock_branch_id}/components/{mock_component['id']}/configs/{mock_configuration['id']}/metadata"
-    )
-
-
-@pytest.mark.parametrize(
-    "sql_dialect, expected_component_id, expected_configuration_id",
-    [
-        ("Snowflake", "keboola.snowflake-transformation", "1234"),
-        ("BigQuery", "keboola.bigquery-transformation", "5678"),
-    ],
-)
-@pytest.mark.asyncio
-async def test_create_transformation_configuration(
-    mcp_context_components_configs: Context,
-    mock_component: dict[str, Any],
-    mock_configuration: dict[str, Any],
-    sql_dialect: str,
-    expected_component_id: str,
-    expected_configuration_id: str,
-    mock_branch_id: str,
-):
-    """Test create_transformation_configuration tool."""
-    context = mcp_context_components_configs
-
-    # Mock the WorkspaceManager
-    workspace_manager = WorkspaceManager.from_state(context.session.state)
-    workspace_manager.get_sql_dialect = AsyncMock(return_value=sql_dialect)
-    # Mock the KeboolaClient
-    keboola_client = KeboolaClient.from_state(context.session.state)
-    component = mock_component
-    component["id"] = expected_component_id
-    configuration = mock_configuration
-    configuration["id"] = expected_configuration_id
-
-    # Set up the mock for ai_service_client
-    keboola_client.ai_service_client = MagicMock()
-    keboola_client.ai_service_client.get_component_detail = MagicMock(return_value=component)
-    keboola_client.post = AsyncMock(return_value=configuration)
-
-    transformation_name = mock_configuration["name"]
-    bucket_name = "-".join(transformation_name.lower().split())
-    description = mock_configuration["description"]
-    sql_statements = ["SELECT * FROM test", "SELECT * FROM test2"]
-    created_table_name = "test_table_1"
-
-    # Test the create_sql_transformation tool
-    new_transformation_configuration = await create_sql_transformation(
-        context,
-        transformation_name,
-        description,
-        sql_statements,
-        created_table_names=[created_table_name],
-    )
-
-    expected_config = ComponentConfiguration.model_validate(
-        {**configuration, "component_id": expected_component_id, "component": component}
-    )
-
-    assert isinstance(new_transformation_configuration, ComponentConfiguration)
-    assert new_transformation_configuration.model_dump() == expected_config.model_dump()
-
-    keboola_client.ai_service_client.get_component_detail.assert_called_once_with(
-        expected_component_id
-    )
-
-    keboola_client.post.assert_called_once_with(
-        f"branch/{mock_branch_id}/components/{expected_component_id}/configs",
-        data={
-            "name": transformation_name,
-            "description": description,
-            "configuration": {
-                "parameters": {
-                    "blocks": [
-                        {
-                            "name": "Block 0",
-                            "codes": [{"name": "Code 0", "script": sql_statements}],
-                        }
-                    ]
-                },
-                "storage": {
-                    "input": {"tables": []},
-                    "output": {
-                        "tables": [
-                            {
-                                "source": created_table_name,
-                                "destination": f"out.c-{bucket_name}.{created_table_name}",
-                            }
-                        ]
-                    },
-                },
-            },
-        },
-    )
-
-
-@pytest.mark.parametrize("sql_dialect", ["Unknown"])
-@pytest.mark.asyncio
-async def test_create_transformation_configuration_fail(
-    sql_dialect: str,
-    mcp_context_components_configs: Context,
-):
-    """Test create_sql_transformation tool which should raise an error if the sql dialect is unknown."""
-    context = mcp_context_components_configs
-    workspace_manager = WorkspaceManager.from_state(context.session.state)
-    workspace_manager.get_sql_dialect = AsyncMock(return_value=sql_dialect)
-
-    with pytest.raises(ValueError):
-        _ = await create_sql_transformation(
-            context,
-            "test_name",
-            "test_description",
-            ["SELECT * FROM test"],
-        )
->>>>>>> aa052423
+        )