import pytest
<<<<<<< HEAD
from fastmcp import Context
from kbcstorage.client import Client as SyncStorageClient
from mcp.shared.session import BaseSession
=======
from mcp.server.fastmcp import Context
>>>>>>> f42be1f9

from keboola_mcp_server.client import (
    AIServiceClient,
    AsyncStorageClient,
    JobsQueueClient,
    KeboolaClient,
    RawKeboolaClient,
)
from keboola_mcp_server.tools.workspace import WorkspaceManager


@pytest.fixture
def keboola_client(mocker) -> KeboolaClient:
    """Creates mocked `KeboolaClient` instance with mocked sub-clients."""
    client = mocker.MagicMock(KeboolaClient)

    # Mock API clients
    client.storage_client = mocker.MagicMock(AsyncStorageClient)
    client.storage_client.branch_id = 'default'
    client.jobs_queue_client = mocker.MagicMock(JobsQueueClient)
    client.ai_service_client = mocker.MagicMock(AIServiceClient)

    # Mock the underlying api_client for async clients if needed for deeper testing
    client.storage_client.api_client = mocker.MagicMock(RawKeboolaClient)
    client.jobs_queue_client.api_client = mocker.MagicMock(RawKeboolaClient)
    client.ai_service_client.api_client = mocker.MagicMock(RawKeboolaClient)

    return client


@pytest.fixture
def workspace_manager(mocker) -> WorkspaceManager:
    """Creates mocked `WorkspaceManager` instance."""
    return mocker.MagicMock(WorkspaceManager)


@pytest.fixture
def empty_context(mocker) -> Context:
    """Creates the mocked `mcp.server.fastmcp.Context` instance with the `ServerSession` and empty state."""
    ctx = mocker.MagicMock(Context)
    ctx.session = (session := mocker.MagicMock(BaseSession))
    type(session).state = (state := mocker.PropertyMock())
    state.return_value = {}
    return ctx


@pytest.fixture
def mcp_context_client(
    keboola_client: KeboolaClient, workspace_manager: WorkspaceManager, empty_context: Context
) -> Context:
    """Fills the empty_context's state with the `KeboolaClient` and `WorkspaceManager` mocks."""
    client_context = empty_context
    client_context.session.state[WorkspaceManager.STATE_KEY] = workspace_manager
    client_context.session.state[KeboolaClient.STATE_KEY] = keboola_client
    return client_context<|MERGE_RESOLUTION|>--- conflicted
+++ resolved
@@ -1,11 +1,6 @@
 import pytest
-<<<<<<< HEAD
 from fastmcp import Context
-from kbcstorage.client import Client as SyncStorageClient
 from mcp.shared.session import BaseSession
-=======
-from mcp.server.fastmcp import Context
->>>>>>> f42be1f9
 
 from keboola_mcp_server.client import (
     AIServiceClient,
