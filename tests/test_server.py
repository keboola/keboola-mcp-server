--- conflicted
+++ resolved
@@ -14,11 +14,8 @@
         server = create_server()
         tools = await server.list_tools()
         assert sorted(t.name for t in tools) == [
-<<<<<<< HEAD
             "create_job_run",
-=======
             "create_sql_transformation",
->>>>>>> 65d866c8
             "get_bucket_detail",
             GET_COMPONENT_CONFIGURATION_DETAILS_TOOL_NAME,
             "get_job_detail",
