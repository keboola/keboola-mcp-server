--- conflicted
+++ resolved
@@ -27,15 +27,10 @@
     @pytest.mark.asyncio
     async def test_list_tools(self):
         server = create_server()
-<<<<<<< HEAD
-        tools = await server.list_tools()
-        assert sorted(t.name for t in tools) == [
+        tools = await server.get_tools()
+        assert sorted(tool.name for tool in tools.values()) == [
             'create_component_root_configuration',
             'create_component_row_configuration',
-=======
-        tools = await server.get_tools()
-        assert sorted(tool.name for tool in tools.values()) == [
->>>>>>> 99f91975
             'create_sql_transformation',
             'docs_query',
             'find_component_id',
