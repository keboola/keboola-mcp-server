--- conflicted
+++ resolved
@@ -14,31 +14,19 @@
         server = create_server()
         tools = await server.list_tools()
         assert sorted(t.name for t in tools) == [
-<<<<<<< HEAD
             "get_bucket_detail",
-            "get_component_configuration_detail",
+            GET_COMPONENT_CONFIGURATION_DETAILS_TOOL_NAME,
             "get_job_detail",
-=======
-            "get_bucket_metadata",
-            GET_COMPONENT_CONFIGURATION_DETAILS_TOOL_NAME,
-            "get_job_details",
->>>>>>> 866fc723
             "get_sql_dialect",
             "get_table_detail",
             "query_table",
-<<<<<<< HEAD
             "retrieve_bucket_tables",
             "retrieve_buckets",
-            "retrieve_component_configurations",
-            "retrieve_components",
+            RETRIEVE_COMPONENTS_CONFIGURATIONS_TOOL_NAME,
             "retrieve_jobs",
-=======
-            RETRIEVE_COMPONENTS_CONFIGURATIONS_TOOL_NAME,
-            "retrieve_jobs_in_project",
             RETRIEVE_TRANSFORMATIONS_CONFIGURATIONS_TOOL_NAME,
             "update_bucket_description",
             "update_table_description",
->>>>>>> 866fc723
         ]
 
     @pytest.mark.asyncio
